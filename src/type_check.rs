use crate::{ast, cache, diagnostic, dispatch, llvm_lowering};

pub struct TypeCheckContext {
  pub diagnostic_builder: diagnostic::DiagnosticBuilder,
  in_loop: bool,
  in_unsafe_block: bool,
  current_function_key: Option<cache::UniqueId>,
}

impl TypeCheckContext {
  pub fn new() -> Self {
    Self {
      diagnostic_builder: diagnostic::DiagnosticBuilder::new(),
      in_loop: false,
      in_unsafe_block: false,
      current_function_key: None,
    }
  }

  // TODO: Create a `finalize` method to ensure that the main function was defined.

  // TODO: Consider making this function recursive (in the case that the user-defined type points to another user-defined type).
  /// Resolve a possible user-defined type, so it can be used properly.
  pub fn resolve_type(ty: &ast::Type, cache: &cache::Cache) -> ast::Type {
    // TODO: What if it's a pointer to a user-defined type?
    if let ast::Type::Stub(stub_type) = ty {
      let target_type = cache.force_get(&stub_type.target_key.unwrap());

      return match &*target_type {
        // TODO: Cloning struct type.
        ast::NodeKind::StructType(struct_type) => ast::Type::Struct(struct_type.clone()),
        ast::NodeKind::TypeAlias(type_alias) => type_alias.ty.clone(),
        _ => unreachable!(),
      };
    }

    // FIXME: Do not clone. Find a better alternative.
    ty.clone()
  }

  /// Compare two types for equality.
  ///
  /// The types passed-in will be resolved if needed before
  /// the comparison takes place.
  pub fn unify(type_a: &ast::Type, type_b: &ast::Type, cache: &cache::Cache) -> bool {
    let resolved_type_a = Self::resolve_type(type_a, cache);
    let resolved_type_b = Self::resolve_type(type_b, cache);

    // If both types are pointers, and at least one is a null pointer type, then always unify.
    // This is because null pointers unify with any pointer type (any pointer can be null).
    if matches!(resolved_type_a, ast::Type::Pointer(_))
      && matches!(resolved_type_a, ast::Type::Pointer(_))
      && (Self::is_null_pointer_type(&resolved_type_a)
        || Self::is_null_pointer_type(&resolved_type_b))
    {
      return true;
    }

    resolved_type_a == resolved_type_b
  }

  fn is_null_pointer_type(ty: &ast::Type) -> bool {
    if let ast::Type::Pointer(ty) = ty {
      return matches!(ty.as_ref(), ast::Type::Primitive(ast::PrimitiveType::Null));
    }

    false
  }
}

pub trait TypeCheck {
  /// Fill-in any inferred types waiting to be resolved. This occurs
  /// after name resolution, so all the types and expressions have been
  /// both declared and resolved.
  fn prelude(&mut self, _cache: &cache::Cache) {
    //
  }

  fn infer_type(&self, _cache: &cache::Cache) -> ast::Type {
    ast::Type::Unit
  }

  fn type_check(&self, _type_context: &mut TypeCheckContext, _cache: &cache::Cache) {
    //
  }
}

impl TypeCheck for ast::NodeKind {
  fn prelude(&mut self, cache: &cache::Cache) {
    dispatch!(self, TypeCheck::prelude, cache);
  }

  fn type_check(&self, type_context: &mut TypeCheckContext, cache: &cache::Cache) {
    dispatch!(self, TypeCheck::type_check, type_context, cache);
  }

  fn infer_type(&self, cache: &cache::Cache) -> ast::Type {
    dispatch!(self, TypeCheck::infer_type, cache)
  }
}

impl TypeCheck for ast::Closure {
  fn prelude(&mut self, cache: &cache::Cache) {
    // Infer the prototype's return value, if it was omitted by the user.
    if self.prototype.return_type.is_none() {
      self.prototype.return_type = Some(self.body.infer_type(cache));
    }

    self.body.prelude(cache);
  }

  fn infer_type(&self, cache: &cache::Cache) -> ast::Type {
    let parameters = self
      .prototype
      .parameters
      .iter()
      .map(|x| x.1.clone())
      .collect::<Vec<_>>();

    let return_type = self.body.infer_type(cache);

    ast::Type::Callable(ast::CallableType {
      parameters,
      return_type: Box::new(return_type.clone()),
      is_variadic: false,
    })
  }

  fn type_check(&self, type_context: &mut TypeCheckContext, cache: &cache::Cache) {
    // TODO: Might need to mirror `Function`'s type check.

    self.prototype.type_check(type_context, cache);
    self.body.type_check(type_context, cache);
  }
}

impl TypeCheck for ast::TypeAlias {
  // TODO: Don't we need to implement `infer_type` here? Seems like not. Confirm.
}

impl TypeCheck for ast::Pattern {
  //
}

impl TypeCheck for ast::IntrinsicCall {
  // TODO: Implement.
}

impl TypeCheck for ast::ExternStatic {
  //
}

impl TypeCheck for ast::StructValue {
  fn prelude(&mut self, cache: &cache::Cache) {
    for field in &mut self.fields {
      field.kind.prelude(cache);
    }
  }

  fn infer_type(&self, cache: &cache::Cache) -> ast::Type {
    let struct_type_node = cache.force_get(&self.target_key.unwrap());

    let struct_type = match &*struct_type_node {
      ast::NodeKind::StructType(struct_type) => struct_type,
      _ => unreachable!(),
    };

    // TODO: Is this the correct type? We might need this one in order to unify with the original struct type.
    ast::Type::Struct(struct_type.clone())
  }

  fn type_check(&self, type_context: &mut TypeCheckContext, cache: &cache::Cache) {
    let struct_type_node = cache.force_get(&self.target_key.unwrap());

    let struct_type = match &*struct_type_node {
      ast::NodeKind::StructType(struct_type) => struct_type,
      _ => unreachable!(),
    };

    if self.fields.len() != struct_type.fields.len() {
      type_context
        .diagnostic_builder
        .error("invalid amount of fields in struct value".to_string());

      return;
    }

    // FIXME: Giving borrow errors.
    // for (index, (value_field, struct_field)) in self
    //   .fields
    //   .iter()
    //   .zip(struct_type.fields.iter())
    //   .enumerate()
    // {
    //   value_field.type_check(type_context, cache);

    //   let value_field_type = value_field.infer_type(cache).as_ref();

    //   if !unify_option(value_field_type, Some(struct_field.1), cache) {
    //     type_context.diagnostics.error(format!(
    //       "field and value at position `{}` type for struct `{}` mismatch",
    //       index, struct_type.name
    //     ));
    //   }
    // }
  }
}

impl TypeCheck for ast::Prototype {
  fn infer_type(&self, _cache: &cache::Cache) -> ast::Type {
    ast::Type::Callable(ast::CallableType {
      return_type: Box::new(self.return_type.as_ref().unwrap().clone()),
      parameters: self
        .parameters
        .iter()
        .cloned()
        .map(|x| x.1.clone())
        .collect(),
      is_variadic: self.is_variadic,
    })
  }

  fn type_check(&self, _type_context: &mut TypeCheckContext, _cache: &cache::Cache) {
    // TODO: Implement?
  }
}

impl TypeCheck for ast::StructType {
  // TODO: Implement.
}

impl TypeCheck for ast::UnaryExpr {
  fn prelude(&mut self, cache: &cache::Cache) {
    self.expr.kind.prelude(cache);
  }

  fn infer_type(&self, cache: &cache::Cache) -> ast::Type {
    let expr_type = self.expr.kind.infer_type(cache);

    // Short-circuit if the expression's type is unit.
    if expr_type.is_unit() {
      return ast::Type::Unit;
    }

    return match self.operator {
      ast::OperatorKind::AddressOf => ast::Type::Pointer(Box::new(expr_type)),
      ast::OperatorKind::Cast => self.cast_type.as_ref().unwrap().clone(),
      ast::OperatorKind::Not => ast::Type::Primitive(ast::PrimitiveType::Bool),
      ast::OperatorKind::SubtractOrNegate => expr_type,
      _ => unreachable!(),
    };
  }

  fn type_check(&self, type_context: &mut TypeCheckContext, cache: &cache::Cache) {
    let expr_type = self.expr.kind.infer_type(cache);

    match self.operator {
      ast::OperatorKind::MultiplyOrDereference => {
        if !type_context.in_unsafe_block {
          type_context
            .diagnostic_builder
            .error("can only dereference inside an unsafe block".to_string());
        }

        if !matches!(expr_type, ast::Type::Pointer(_)) {
          type_context
            .diagnostic_builder
            .error("can only dereference pointers".to_string());
        }
      }
      ast::OperatorKind::Not => {
        if !TypeCheckContext::unify(
          &expr_type,
          &ast::Type::Primitive(ast::PrimitiveType::Bool),
          cache,
        ) {
          type_context
            .diagnostic_builder
            .error("can only negate boolean expressions".to_string());
        }
      }
      ast::OperatorKind::SubtractOrNegate => {
        // TODO: Include floats.
        // FIXME: Shouldn't we be using `unify` here? What about types that need to be resolved? How do we pass-in a variant tho.? Or maybe the inferred type is already at its simplest form? Verify.
        if !matches!(expr_type, ast::Type::Primitive(ast::PrimitiveType::Int(_))) {
          // TODO: Error message too similar to the boolean negation case.
          type_context
            .diagnostic_builder
            .error("can only negate integers or float expressions".to_string());
        }
      }
      ast::OperatorKind::AddressOf => {
        // TODO: Implement.
        // todo!();
      }
      ast::OperatorKind::Cast => {
        // FIXME: What if it's an alias?
        if !matches!(expr_type, ast::Type::Primitive(_))
          || !matches!(self.cast_type.as_ref().unwrap(), ast::Type::Primitive(_))
        {
          type_context
            .diagnostic_builder
            .error("can only cast between primitive types".to_string());
        } else if TypeCheckContext::unify(&expr_type, self.cast_type.as_ref().unwrap(), cache) {
          type_context
            .diagnostic_builder
            .warning("redundant cast to the same type".to_string());
        }
      }
      _ => unreachable!(),
    };
  }
}

impl TypeCheck for ast::Enum {
  //
}

impl TypeCheck for ast::AssignStmt {
  fn prelude(&mut self, cache: &cache::Cache) {
    self.assignee_expr.kind.prelude(cache);
    self.value.kind.prelude(cache);
  }

  fn type_check(&self, type_context: &mut TypeCheckContext, cache: &cache::Cache) {
    // TODO: Need to unify the value and the target's type, as well as ensuring that the target is mutable.

    let assignee_type = self.assignee_expr.kind.infer_type(cache);
    let is_pointer_or_ref_expr = matches!(assignee_type, ast::Type::Pointer(_));
    let is_array_indexing = matches!(self.assignee_expr.kind, ast::NodeKind::ArrayIndexing(_));

    let is_variable_ref = matches!(self.assignee_expr.kind, ast::NodeKind::Reference(_));

    // TODO: Missing member access (struct fields) support.
    // NOTE: The assignee expression may only be an expression of type `Pointer`
    // or `Reference`, a variable reference, or an array indexing.
    if !is_pointer_or_ref_expr && !is_variable_ref && !is_array_indexing {
      type_context
        .diagnostic_builder
        .error("assignee must be an expression of pointer or reference type, a variable reference, or an array indexing expression".to_string());
    } else if is_variable_ref {
      // If the assignee is a variable reference, ensure that the variable is mutable.
      match &self.assignee_expr.kind {
        ast::NodeKind::Reference(variable_ref) => {
          let declaration = cache.force_get(&variable_ref.0.target_key.unwrap());

          match &*declaration {
            ast::NodeKind::LetStmt(let_stmt) if !let_stmt.is_mutable => {
              type_context
                .diagnostic_builder
                .error("assignee is immutable".to_string());
            }
            // TODO: Parameters should be immutable by default.
            _ => {}
          };
        }
        _ => unreachable!(),
      };
    }

    self.value.kind.type_check(type_context, cache);
  }
}

impl TypeCheck for ast::ContinueStmt {
  fn type_check(&self, type_context: &mut TypeCheckContext, _cache: &cache::Cache) {
    if !type_context.in_loop {
      type_context
        .diagnostic_builder
        .error("continue statement may only occur inside loops".to_string());
    }
  }
}

impl TypeCheck for ast::ArrayIndexing {
  fn prelude(&mut self, cache: &cache::Cache) {
    self.index_expr.kind.prelude(cache);
  }

  fn infer_type(&self, cache: &cache::Cache) -> ast::Type {
    let target_array_variable = &*cache.force_get(&self.target_key.unwrap());

    let array_type = match target_array_variable {
      ast::NodeKind::LetStmt(let_stmt) => let_stmt.ty.as_ref().unwrap(),
      ast::NodeKind::Parameter(parameter) => &parameter.1,
      _ => unreachable!(),
    };

    let array_element_type = match array_type {
      ast::Type::Array(element_type, _) => element_type.as_ref().clone(),
      _ => unreachable!(),
    };

    array_element_type
  }

  fn type_check(&self, type_context: &mut TypeCheckContext, cache: &cache::Cache) {
    let index_expr_type = self.index_expr.kind.infer_type(cache);

    let is_unsigned_int_type =
      // TODO: Should we be using `unify` here, instead?
      if let ast::Type::Primitive(ast::PrimitiveType::Int(int_size)) = index_expr_type {
        matches!(int_size, ast::IntSize::U8)
          || matches!(int_size, ast::IntSize::U16)
          || matches!(int_size, ast::IntSize::U32)
          || matches!(int_size, ast::IntSize::U64)
      } else {
        false
      };

    if !is_unsigned_int_type {
      type_context
        .diagnostic_builder
        .error("array index expression must evaluate to an unsigned integer".to_string());
    }

    self.index_expr.kind.type_check(type_context, cache);
  }
}

impl TypeCheck for ast::ArrayValue {
  fn prelude(&mut self, cache: &cache::Cache) {
    for element in &mut self.elements {
      element.kind.prelude(cache);
    }
  }

  fn infer_type(&self, cache: &cache::Cache) -> ast::Type {
    // TODO: Temporary, until type-inference is implemented.
    // We assume that the length is `0` if the explicit type is provided, otherwise
    // the array type is determined by the first element.
    let array_element_type = if let Some(explicit_type) = &self.explicit_type {
      explicit_type.clone()
    } else {
      self.elements.first().unwrap().kind.infer_type(cache)
    };

    // TODO: Is the length conversion safe?
    ast::Type::Array(Box::new(array_element_type), self.elements.len() as u32)
  }

  fn type_check(&self, type_context: &mut TypeCheckContext, cache: &cache::Cache) {
    // FIXME: Here, we assume that `explicit_type` is always `Some(_)`. Currently, that might not be the case until type inference is implemented.
    let mut mixed_elements_flag = false;

    let expected_element_type = if let Some(explicit_type) = &self.explicit_type {
      explicit_type.clone()
    } else {
      self.elements.first().unwrap().kind.infer_type(cache)
    };

    // TODO: Skip the first element during iteration, as it is redundant.
    for element in &self.elements {
      // Report this error only once.
      if !mixed_elements_flag && element.kind.infer_type(cache) != expected_element_type {
        type_context
          .diagnostic_builder
          .error("array elements must all be of the same type".to_string());

        mixed_elements_flag = true;
      }

      element.kind.type_check(type_context, cache);
    }
  }
}

impl TypeCheck for ast::UnsafeBlockStmt {
  fn prelude(&mut self, cache: &cache::Cache) {
    self.0.prelude(cache);
  }

  fn infer_type(&self, cache: &cache::Cache) -> ast::Type {
    self.0.infer_type(cache)
  }

  fn type_check(&self, type_context: &mut TypeCheckContext, cache: &cache::Cache) {
    // TODO: To avoid problems with nested cases, save a buffer here, then restore?
    type_context.in_unsafe_block = true;
    self.0.type_check(type_context, cache);
    type_context.in_unsafe_block = false;
  }
}

impl TypeCheck for ast::ExternFunction {
  fn infer_type(&self, cache: &cache::Cache) -> ast::Type {
    self.prototype.infer_type(cache)
  }
}

impl TypeCheck for ast::Parameter {
  fn infer_type(&self, _cache: &cache::Cache) -> ast::Type {
    self.1.clone()
  }
}

impl TypeCheck for ast::Block {
  fn prelude(&mut self, cache: &cache::Cache) {
    // Invoke prelude for any let-statements.
    for statement in &mut self.statements {
      statement.kind.prelude(cache);
    }
  }

  fn infer_type(&self, cache: &cache::Cache) -> ast::Type {
    // If the last expression isn't yielded, then the block's type
    // defaults to unit. If there's no statements on the block, the
    // type of the block will logically be unit. Finally, if there is
    // at least a single return statement in the block, the block's type
    // will also be unit. Note that a return statement does not affect
    // the block's type, because the function is terminated, and not the
    // individual block. In other words, the block type is only determined
    // when an expression is yielded.
    if !self.yield_last_expr
      || self.statements.is_empty()
      || self
        .statements
        .iter()
        .any(|x| matches!(x.kind, ast::NodeKind::ReturnStmt(_)))
    {
      return ast::Type::Unit;
    }

    self.statements.last().unwrap().kind.infer_type(cache)
  }

  fn type_check(&self, type_context: &mut TypeCheckContext, cache: &cache::Cache) {
    for statement in &self.statements {
      statement.kind.type_check(type_context, cache);
    }
  }
}

impl TypeCheck for ast::Reference {
  fn infer_type(&self, cache: &cache::Cache) -> ast::Type {
    (&*cache).force_get(&self.0.target_key.unwrap()).infer_type(cache)
  }
}

impl TypeCheck for ast::Literal {
  fn infer_type(&self, _cache: &cache::Cache) -> ast::Type {
    ast::Type::Primitive(match self {
      ast::Literal::Bool(_) => ast::PrimitiveType::Bool,
      ast::Literal::Char(_) => ast::PrimitiveType::Char,
      ast::Literal::Int(_, size) => ast::PrimitiveType::Int(size.clone()),
      ast::Literal::String(_) => ast::PrimitiveType::String,
      ast::Literal::Nullptr => {
        return ast::Type::Pointer(Box::new(ast::Type::Primitive(ast::PrimitiveType::Null)))
      }
    })
  }
}

impl TypeCheck for ast::IfStmt {
  fn prelude(&mut self, cache: &cache::Cache) {
    self.condition.kind.prelude(cache);
    self.then_block.prelude(cache);

    if let Some(else_block) = &mut self.else_block {
      else_block.prelude(cache);
    }
  }

  fn infer_type(&self, cache: &cache::Cache) -> ast::Type {
    // Both branches must be present in order for a value
    // to possibly evaluate.
    if self.else_block.is_none() {
      return ast::Type::Unit;
    }

    let else_block = self.else_block.as_ref().unwrap();
    let then_block_type = self.then_block.infer_type(cache);

    // FIXME: Perhaps make a special case for let-statement? Its type inference is used internally, but they should yield 'Unit' for the user.
    // In case of a type-mismatch between branches, simply return the unit type.
    if !TypeCheckContext::unify(&then_block_type, &else_block.infer_type(cache), cache) {
      return ast::Type::Unit;
    }

    then_block_type
  }

  fn type_check(&self, type_context: &mut TypeCheckContext, cache: &cache::Cache) {
    if !TypeCheckContext::unify(
      &self.condition.kind.infer_type(cache),
      &ast::Type::Primitive(ast::PrimitiveType::Bool),
      cache,
    ) {
      type_context
        .diagnostic_builder
        .error("if statement condition must evaluate to a boolean".to_string());
    }

    self.condition.kind.type_check(type_context, cache);
    self.then_block.type_check(type_context, cache);

    if let Some(else_block) = &self.else_block {
      else_block.type_check(type_context, cache);
    }
  }
}

impl TypeCheck for ast::BinaryExpr {
  fn prelude(&mut self, _cache: &cache::Cache) {
    self.left.kind.prelude(_cache);
    self.right.kind.prelude(_cache);
  }

  fn infer_type(&self, cache: &cache::Cache) -> ast::Type {
    match self.operator {
      ast::OperatorKind::LessThan
      | ast::OperatorKind::GreaterThan
      | ast::OperatorKind::Equality
      | ast::OperatorKind::And
      | ast::OperatorKind::Or
      | ast::OperatorKind::Nand
      | ast::OperatorKind::Nor
      | ast::OperatorKind::Xor => ast::Type::Primitive(ast::PrimitiveType::Bool),
      _ => self.left.kind.infer_type(cache),
    }
  }

  fn type_check(&self, type_context: &mut TypeCheckContext, cache: &cache::Cache) {
    let left_type = self.left.kind.infer_type(cache);
    let right_type = self.right.kind.infer_type(cache);

    // TODO: Also add checks for when using operators with wrong values (ex. less-than or greater-than comparison of booleans).

    // TODO: If we require both operands to  be of the same type, then operator overloading isn't possible with mixed operands as parameters.
    if !TypeCheckContext::unify(&left_type, &right_type, cache) {
      type_context
        .diagnostic_builder
        .error("binary expression operands must be the same type".to_string());

<<<<<<< HEAD
    match &self.prototype {
      ast::Type::Function(ast::FunctionType { return_type, .. }) => {
        // Ensure function returns a value if its return type is defined.
        if return_type.is_some() && !is_value_returned {
          diagnostics.error(format!("Function `{}` must return a value", self.name));
=======
      return;
    }

    // TODO: Check for mixed operators that don't make sense (ex. addition, then a comparison operator)?

    // NOTE: By this point, it is assumed that both operands are of the same type.
    match self.operator {
      ast::OperatorKind::Add
      | ast::OperatorKind::SubtractOrNegate
      | ast::OperatorKind::MultiplyOrDereference
      | ast::OperatorKind::Divide
      | ast::OperatorKind::LessThan
      | ast::OperatorKind::GreaterThan => {
        // TODO: What about floats?
        if !matches!(left_type, ast::Type::Primitive(ast::PrimitiveType::Int(_))) {
          type_context
            .diagnostic_builder
            .error("binary expression operands must be both integers".to_string());
>>>>>>> b1eb9c7e
        }
      }
      // TODO: Equality operator, and others? Implement.
      _ => {}
    };

    self.left.kind.type_check(type_context, cache);
    self.right.kind.type_check(type_context, cache);
  }
}

impl TypeCheck for ast::BreakStmt {
  fn type_check(&self, type_context: &mut TypeCheckContext, _cache: &cache::Cache) {
    if !type_context.in_loop {
      type_context
        .diagnostic_builder
        .error("break statement may only occur inside loops".to_string());
    }
  }
}

impl TypeCheck for ast::Definition {
  fn prelude(&mut self, cache: &cache::Cache) {
    self.node_ref_cell.borrow_mut().prelude(cache);
  }

  fn infer_type(&self, cache: &cache::Cache) -> ast::Type {
    self.node_ref_cell.borrow().infer_type(cache)
  }

  fn type_check(&self, type_context: &mut TypeCheckContext, cache: &cache::Cache) {
    let node = self.node_ref_cell.borrow();

    if matches!(
      &*node,
      ast::NodeKind::Function(_) | ast::NodeKind::Closure(_)
    ) {
      type_context.current_function_key = Some(self.unique_id);
    }

    node.type_check(type_context, cache);
  }
}

impl TypeCheck for ast::InlineExprStmt {
  fn prelude(&mut self, cache: &cache::Cache) {
    self.expr.kind.prelude(cache);
  }

  fn infer_type(&self, cache: &cache::Cache) -> ast::Type {
    self.expr.kind.infer_type(cache)
  }

  fn type_check(&self, type_context: &mut TypeCheckContext, cache: &cache::Cache) {
    self.expr.kind.type_check(type_context, cache);
  }
}

impl TypeCheck for ast::LetStmt {
  fn prelude(&mut self, cache: &cache::Cache) {
    // If the type was explicitly given, proceed to resolve it.
    // Otherwise, infer the type from the resolved value.
    if self.ty.is_none() {
      // FIXME: Usage of inference. What if the value's type can only be inferred after ALL the symbols have been resolved?
      self.ty = Some(self.value.kind.infer_type(cache));
    }
  }

  // FIXME: [!] This causes a bug where the string literal is not accessed (left as `i8**`). The let-statement didn't have a type before.
  fn infer_type(&self, cache: &cache::Cache) -> ast::Type {
    self.value.kind.infer_type(&cache)
  }

  fn type_check(&self, type_context: &mut TypeCheckContext, cache: &cache::Cache) {
    let value_type = self.value.kind.infer_type(cache);

    if !TypeCheckContext::unify(self.ty.as_ref().unwrap(), &value_type, cache) {
      type_context.diagnostic_builder.error(format!(
        "variable declaration of `{}` value and type mismatch",
        self.name
      ));
    }

    self.value.kind.type_check(type_context, cache);
  }
}

impl TypeCheck for ast::ReturnStmt {
  fn prelude(&mut self, _cache: &cache::Cache) {
    if let Some(value) = &mut self.value {
      value.kind.prelude(_cache);
    }
  }

  fn type_check(&self, type_context: &mut TypeCheckContext, cache: &cache::Cache) {
    let current_function_node = cache
      .declarations
      .get(&type_context.current_function_key.unwrap())
      .unwrap()
      .borrow();

    let mut name = None;
    let prototype;

    match &*current_function_node {
      ast::NodeKind::Function(function) => {
        name = Some(function.name.clone());
        prototype = &function.prototype;
      }
      ast::NodeKind::Closure(closure) => {
        prototype = &closure.prototype;
      }
      _ => unreachable!(),
    };

    let return_type = prototype.return_type.as_ref().unwrap();

    // TODO: Whether a function returns is already checked. Limit this to unifying the types only.
    if !return_type.is_unit() && self.value.is_none() {
      type_context
        .diagnostic_builder
        .error("return statement must return a value".to_string());
    } else if return_type.is_unit() && self.value.is_some() {
      type_context
        .diagnostic_builder
        .error("return statement must not return a value".to_string());

      // TODO: Returning at this point. Is this okay?
      return;
    }

    if let Some(value) = &self.value {
      let value_type = value.kind.infer_type(cache);

      if !TypeCheckContext::unify(return_type, &value_type, cache) {
        type_context.diagnostic_builder.error(format!(
          "return statement value and prototype return type mismatch for {}",
          if let Some(name) = name {
            format!("function `{}`", name)
          } else {
            "closure".to_string()
          }
        ));
      }

      value.kind.type_check(type_context, cache);
    }
  }
}

impl TypeCheck for ast::Function {
  fn prelude(&mut self, cache: &cache::Cache) {
    // Infer the prototype's return value, if it was omitted by the user.
    if self.prototype.return_type.is_none() {
      self.prototype.return_type = Some(self.body.infer_type(cache));
    }

    self.body.prelude(cache);
  }

  fn infer_type(&self, cache: &cache::Cache) -> ast::Type {
    self.prototype.infer_type(cache)
  }

  fn type_check(&self, type_context: &mut TypeCheckContext, cache: &cache::Cache) {
    let return_type = self.prototype.return_type.as_ref().unwrap();

    // TODO: Special case for the `main` function. Unify expected signature.
    // If applicable, the function's body must return a value.
    if !return_type.is_unit()
      && !self.body.yield_last_expr
      && !self
        .body
        .statements
        .iter()
        .any(|x| matches!(x.kind, ast::NodeKind::ReturnStmt(_)))
    {
      type_context.diagnostic_builder.error(format!(
        "the body of function `{}` must return a value",
        self.name
      ));
    }

    if self.prototype.is_variadic {
      type_context.diagnostic_builder.error(format!(
        "function `{}` cannot be variadic; only externs are allowed to be variadic",
        self.name
      ));
    }

    if self.body.yield_last_expr
      && !TypeCheckContext::unify(return_type, &self.body.infer_type(cache), cache)
    {
      // TODO: Improve error message.
      type_context.diagnostic_builder.error(format!(
        "function body of `{}` yielded value type-mismatch",
        self.name
      ));
    }

    if self.name == llvm_lowering::MAIN_FUNCTION_NAME {
      let main_prototype = ast::Prototype {
        // TODO: Parameters. Also, the comparison should ignore parameter names.
        parameters: vec![],
        return_type: Some(ast::Type::Primitive(ast::PrimitiveType::Int(
          ast::IntSize::I32,
        ))),
        is_variadic: false,
      };

      if self.prototype != main_prototype {
        type_context
          .diagnostic_builder
          .error(format!("the `main` function has an invalid signature"));
      }
    }

    self.prototype.type_check(type_context, cache);
    self.body.type_check(type_context, cache);
  }
}

impl TypeCheck for ast::CallExpr {
  fn prelude(&mut self, cache: &cache::Cache) {
    self.callee_expr.kind.prelude(cache);

    for argument in &mut self.arguments {
      argument.kind.prelude(cache);
    }
  }

  fn infer_type(&self, cache: &cache::Cache) -> ast::Type {
    let callee_expr_type = self.callee_expr.kind.infer_type(cache);

    match callee_expr_type {
      ast::Type::Callable(callable_type) => callable_type.return_type.as_ref().clone(),
      // If the callee is not a function, return the callee's type
      // by default.
      _ => callee_expr_type,
    }
  }

  fn type_check(&self, type_context: &mut TypeCheckContext, cache: &cache::Cache) {
    self.callee_expr.kind.type_check(type_context, cache);

    // TODO: Consider adopting a `expected` and `actual` API for diagnostics, when applicable.
    // TODO: Need access to the current function?

    let callee_expr_type = self.callee_expr.kind.infer_type(cache);

    if !matches!(callee_expr_type, ast::Type::Callable(_)) {
      type_context
        .diagnostic_builder
        .error("call expression's callee is not actually callable".to_string());

      // Cannot continue.
      return;
    }

    let callee_type = match callee_expr_type {
      ast::Type::Callable(callable_type) => callable_type,
      _ => unreachable!(),
    };

    // TODO: Better, simpler way of doing this?
    // let attributes;

    // TODO: Need names.
    // match callee_type {
    //   ast::NodeKind::ExternFunction(extern_) => {
    //     if !type_context.in_unsafe_block {
    //       type_context.diagnostic_builder.error(format!(
    //         "extern function call to `{}` may only occur inside an unsafe block",
    //         extern_.name
    //       ));
    //     }

    //     name = &extern_.name;
    //     prototype = &extern_.prototype;
    //     attributes = &extern_.attributes;
    //   }
    //   ast::NodeKind::Function(function) => {
    //     name = &function.name;
    //     prototype = &function.prototype;
    //     attributes = &function.attributes;
    //   }
    //   _ => unreachable!(),
    // };

    // for attribute in attributes {
    //   // TODO: Keep it simple for now, but later, we can improve the attribute system.
    //   match attribute.name.as_str() {
    //     "deprecated" => type_context
    //       .diagnostic_builder
    //       .warning(format!("function `{}` is deprecated", name)),
    //     _ => type_context.diagnostic_builder.warning(format!(
    //       "use of unrecognized attribute `{}`",
    //       attribute.name
    //     )),
    //   };
    // }

    let min_arg_count = callee_type.parameters.len();
    let actual_arg_count = self.arguments.len();

    // Verify argument count.
    if (!callee_type.is_variadic && actual_arg_count != min_arg_count)
      || (callee_type.is_variadic && actual_arg_count < min_arg_count)
    {
      type_context
        .diagnostic_builder
        .error("call expression has an invalid amount of arguments".to_string());
    }

    // FIXME: Straight up broken. Need to re-verify and fix.
    // FIXME: Different amount of arguments and parameters (due to variadic parameters) may affect this.
    // Unify argument and parameter types.
    // for (parameter, argument) in prototype.parameters.iter().zip(self.arguments.iter()) {
    //   let parameter_type = parameter.infer_type(cache);
    //   let argument_type = argument.infer_type(cache);

    //   if !TypeCheckContext::unify_option(parameter_type.as_ref(), argument_type.as_ref(), cache) {
    //     // TODO: Include callee name in the error message.
    //     type_context.diagnostics.error(format!(
    //       "function call argument and parameter `{}` type mismatch",
    //       parameter.0
    //     ));
    //   }
    // }
  }
}

impl TypeCheck for ast::LoopStmt {
  fn prelude(&mut self, cache: &cache::Cache) {
    if let Some(condition) = &mut self.condition {
      condition.kind.prelude(cache);
    }

    self.body.prelude(cache);
  }

  fn type_check(&self, type_context: &mut TypeCheckContext, cache: &cache::Cache) {
    if let Some(condition) = &self.condition {
      if !TypeCheckContext::unify(
        &condition.kind.infer_type(cache),
        &ast::Type::Primitive(ast::PrimitiveType::Bool),
        cache,
      ) {
        type_context
          .diagnostic_builder
          .error("loop condition must evaluate to a boolean".to_string());
      }

      condition.kind.type_check(type_context, cache);
    }

    // TODO: To avoid problems with nested cases, save a buffer here, then restore?
    type_context.in_loop = true;
    self.body.type_check(type_context, cache);
    type_context.in_loop = false;
  }
}<|MERGE_RESOLUTION|>--- conflicted
+++ resolved
@@ -533,7 +533,9 @@
 
 impl TypeCheck for ast::Reference {
   fn infer_type(&self, cache: &cache::Cache) -> ast::Type {
-    (&*cache).force_get(&self.0.target_key.unwrap()).infer_type(cache)
+    (&*cache)
+      .force_get(&self.0.target_key.unwrap())
+      .infer_type(cache)
   }
 }
 
@@ -544,6 +546,7 @@
       ast::Literal::Char(_) => ast::PrimitiveType::Char,
       ast::Literal::Int(_, size) => ast::PrimitiveType::Int(size.clone()),
       ast::Literal::String(_) => ast::PrimitiveType::String,
+      ast::Literal::Float(_, size) => ast::PrimitiveType::Float(size.clone()),
       ast::Literal::Nullptr => {
         return ast::Type::Pointer(Box::new(ast::Type::Primitive(ast::PrimitiveType::Null)))
       }
@@ -632,13 +635,6 @@
         .diagnostic_builder
         .error("binary expression operands must be the same type".to_string());
 
-<<<<<<< HEAD
-    match &self.prototype {
-      ast::Type::Function(ast::FunctionType { return_type, .. }) => {
-        // Ensure function returns a value if its return type is defined.
-        if return_type.is_some() && !is_value_returned {
-          diagnostics.error(format!("Function `{}` must return a value", self.name));
-=======
       return;
     }
 
@@ -657,7 +653,6 @@
           type_context
             .diagnostic_builder
             .error("binary expression operands must be both integers".to_string());
->>>>>>> b1eb9c7e
         }
       }
       // TODO: Equality operator, and others? Implement.
