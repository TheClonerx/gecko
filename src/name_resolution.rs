use crate::{ast, cache, diagnostic, type_check::TypeCheck};

#[derive(Hash, PartialEq, Eq, Clone, Debug)]
pub enum SymbolKind {
  Definition,
  // TODO: Can be more than that. Do not lie.
  /// A global type. Can be a struct, or enum.
  Type,
}

pub type Symbol = (String, SymbolKind);

type Scope = std::collections::HashMap<Symbol, cache::UniqueId>;

pub trait Resolve {
  fn declare(&self, _resolver: &mut NameResolver, _cache: &cache::Cache) {
    //
  }

  fn resolve(&mut self, _resolver: &mut NameResolver) {
    //
  }

  /// Used to fill-in inferred types, as well as any other resolution
  /// that needs to occur with access to the cache's `.force_get` method.
  fn post_resolve(&mut self, _resolver: &mut NameResolver, _cache: &cache::Cache) {
    //
  }
}

impl Resolve for ast::Type {
  fn resolve(&mut self, resolver: &mut NameResolver) {
    match self {
      ast::Type::Stub(stub_type) => stub_type.resolve(resolver),
      ast::Type::Pointer(pointee_type) => pointee_type.resolve(resolver),
      ast::Type::Array(element_type, _) => element_type.resolve(resolver),
      ast::Type::This(this_type) => this_type.resolve(resolver),
      // TODO: Are there any other types that may need to be resolved?
      _ => {}
    };
  }
}

impl Resolve for ast::Node {
  // TODO: This `dispatch` may actually only apply for top-level nodes, so there might be room for simplification.

  fn declare(&self, resolver: &mut NameResolver, cache: &cache::Cache) {
    crate::dispatch!(&self.kind, Resolve::declare, resolver, cache);
  }

  fn resolve(&mut self, resolver: &mut NameResolver) {
    crate::dispatch!(&mut self.kind, Resolve::resolve, resolver);
  }

  fn post_resolve(&mut self, resolver: &mut NameResolver, cache: &cache::Cache) {
    crate::dispatch!(&mut self.kind, Resolve::post_resolve, resolver, cache);
  }
}

impl Resolve for ast::Trait {
  // TODO: Implement.
}

impl Resolve for ast::ThisType {
  fn resolve(&mut self, resolver: &mut NameResolver) {
    if let Some(this_type_id) = resolver.current_struct_type_id {
      self.target_id = Some(this_type_id);
    } else {
      resolver
        .diagnostic_builder
        .error("type `This` cannot be used outside of a struct implementation".to_string());
    }
  }
}

impl Resolve for ast::StructImpl {
  fn declare(&self, resolver: &mut NameResolver, cache: &cache::Cache) {
    resolver.push_scope();

    for method in &self.methods {
      method.declare(resolver, cache);
    }

    resolver.force_pop_scope();
  }

  fn resolve(&mut self, resolver: &mut NameResolver) {
    self.target_struct_pattern.resolve(resolver);

    if let Some(trait_pattern) = &mut self.trait_pattern {
      trait_pattern.resolve(resolver);
    }

    // FIXME: [!] Investigate: We can't unwrap here because the lookup
    // might have failed. Is this done in other parts? Certain resolve methods
    // depend on other things being resolved already, this could be dangerous.
    let struct_type_id_result = self.target_struct_pattern.target_id;

    if let Some(struct_type_id) = struct_type_id_result {
      resolver.current_struct_type_id = Some(struct_type_id);

      for method in &mut self.methods {
        method.resolve(resolver);
      }

      resolver.current_struct_type_id = None;
    }
  }

  fn post_resolve(&mut self, resolver: &mut NameResolver, cache: &cache::Cache) {
    resolver.current_struct_type_id = Some(self.target_struct_pattern.target_id.unwrap());

    for method in &mut self.methods {
      method.post_resolve(resolver, cache);
    }

    resolver.current_struct_type_id = None;

    // FIXME: Commented out for fix.
    // cache.add_struct_impl(
    //   self.target_struct_pattern.target_id.unwrap(),
    //   self
    //     .methods
    //     .iter()
    //     .map(|x| (x.unique_id, x.symbol.as_ref().unwrap().0.clone()))
    //     .collect(),
    // );
  }
}

impl Resolve for ast::MemberAccess {
  fn resolve(&mut self, resolver: &mut NameResolver) {
    self.base_expr.resolve(resolver);
  }
}

impl Resolve for ast::Closure {
  fn declare(&self, resolver: &mut NameResolver, cache: &cache::Cache) {
    // TODO: Here, captures should be force-declared.
    // FIXME: The body is resolved within a virtual environment. This means that declarations from here may not be accessible. To solve this, perhaps we may virtualize all but the last scope (this declaration's body's scope).

    self.prototype.declare(resolver, cache);
    self.body.declare(resolver, cache);
  }

  fn resolve(&mut self, resolver: &mut NameResolver) {
    // FIXME: Continue implementation.

    for (_index, capture) in self.captures.iter_mut().enumerate() {
      let symbol = (capture.0.clone(), SymbolKind::Definition);

      capture.1 = resolver.relative_lookup_or_error(&symbol);

      // FIXME: Anything else needs to be done here?
    }

    // Cache the existing relative scopes, and create a new, empty
    // environment within the resolver, then restore the cached scopes
    // after the body has been resolved. This is done to encapsulate the
    // closure's environment.
    let relative_scopes_cache = resolver.relative_scopes.clone();

    resolver.relative_scopes.clear();
    self.body.resolve(resolver);

    // FIXME: [!] Investigate: Should this closing of relative scopes occur
    // before or after the return type is possibly inferred?
    resolver.relative_scopes = relative_scopes_cache;

    self.prototype.resolve(resolver);
  }

  fn post_resolve(&mut self, resolver: &mut NameResolver, cache: &cache::Cache) {
    if self.prototype.return_type.is_none() {
      self.prototype.return_type = Some(NameResolver::infer_return_type(&self.body, cache));
    }

    self.body.post_resolve(resolver, cache);
  }
}

impl Resolve for ast::TypeAlias {
  fn resolve(&mut self, resolver: &mut NameResolver) {
    self.ty.resolve(resolver);
  }
}

// TODO: This might be getting too complicated. Maybe we should keep it simple in this case?
impl Resolve for ast::Pattern {
  fn resolve(&mut self, resolver: &mut NameResolver) {
    // TODO: Consider extending this as a function of `Pattern` (via `impl`).
    let symbol = (self.base_name.clone(), self.symbol_kind.clone());
    let lookup_result = resolver.relative_lookup(&symbol);

    if lookup_result.is_none() {
      return resolver.produce_lookup_error(&symbol.0);
    }

    self.target_id = Some(lookup_result.unwrap().clone());
  }
}

impl Resolve for ast::IntrinsicCall {
  //
}

impl Resolve for ast::ExternStatic {
  fn resolve(&mut self, resolver: &mut NameResolver) {
    self.1.resolve(resolver);
  }
}

impl Resolve for ast::StubType {
  fn resolve(&mut self, resolver: &mut NameResolver) {
    // TODO: A bit misleading, since `lookup_or_error` returns `Option<>`.
    self.target_id = resolver.relative_lookup_or_error(&(self.name.clone(), SymbolKind::Type));
  }
}

impl Resolve for ast::StructValue {
  fn resolve(&mut self, resolver: &mut NameResolver) {
    // TODO: A bit misleading, since `lookup_or_error` returns `Option<>`.
    self.target_id =
      resolver.relative_lookup_or_error(&(self.struct_name.clone(), SymbolKind::Type));

    for field in self.fields.iter_mut() {
      field.resolve(resolver);
    }
  }

  fn post_resolve(&mut self, resolver: &mut NameResolver, cache: &cache::Cache) {
    for field in &mut self.fields {
      field.post_resolve(resolver, cache);
    }
  }
}

impl Resolve for ast::Prototype {
  fn declare(&self, resolver: &mut NameResolver, cache: &cache::Cache) {
    // FIXME: [!!] Bug: Cloning the parameter before it has been resolved.
    if self.accepts_instance {
      let this_parameter = self.this_parameter.as_ref().unwrap();

<<<<<<< HEAD
      // TODO: Re-implement.
      // ast::Definition {
      //   symbol: Some((this_parameter.0.clone(), SymbolKind::Definition)),
      //   node_ref_cell: cache::create_cached_node(ast::Node {
      //     // TODO: Cloning parameter.
      //     kind: ast::NodeKind::Parameter(this_parameter.clone()),
      //     // TODO: Span.
      //     span: 0..0,
      //     unique_id: cache.create_unique_id(),
      //   }),
      //   // TODO: Will this `declare` function ever be called more than once? If so, this could be a problem.
      //   unique_id: cache.create_unique_id(),
      // }
      // .declare(resolver, cache);
=======
      ast::Definition {
        symbol: Some((this_parameter.name.clone(), SymbolKind::Definition)),
        node_ref_cell: cache::create_cached_node(ast::Node {
          // TODO: Cloning parameter.
          kind: ast::NodeKind::Parameter(this_parameter.clone()),
          // TODO: Span.
          span: 0..0,
          as_rvalue: false,
        }),
        // TODO: Will this `declare` function ever be called more than once? If so, this could be a problem.
        unique_id: cache.create_unique_id(),
      }
      .declare(resolver, cache);
>>>>>>> 5cb5e3c0
    }

    // FIXME: [!!] Investigate: This might be causing the unwrap problem, probably because of the cloning?
    for parameter in &self.parameters {
      parameter.declare(resolver, cache);
    }
  }

  fn resolve(&mut self, resolver: &mut NameResolver) {
    for parameter in &mut self.parameters {
      parameter.resolve(resolver);
    }

    if self.accepts_instance {
      self.this_parameter.as_mut().unwrap().resolve(resolver);
    }

    // TODO: What exactly is manually resolved?
    // NOTE: The prototype is manually resolved after its body is resolved.
  }

  fn post_resolve(&mut self, resolver: &mut NameResolver, _cache: &cache::Cache) {
    if self.accepts_instance {
      self.instance_type_id = Some(resolver.current_struct_type_id.unwrap());
    }
  }
}

impl Resolve for ast::StructType {
  fn declare(&self, _resolver: &mut NameResolver, _cache: &cache::Cache) {
    // TODO: Implement?
  }

  fn resolve(&mut self, resolver: &mut NameResolver) {
    for field in &mut self.fields {
      field.1.resolve(resolver);
    }
  }
}

impl Resolve for ast::UnaryExpr {
  fn resolve(&mut self, resolver: &mut NameResolver) {
    self.expr.resolve(resolver);
  }

  fn post_resolve(&mut self, resolver: &mut NameResolver, cache: &cache::Cache) {
    self.expr.post_resolve(resolver, cache);
  }
}

impl Resolve for ast::Enum {
  //
}

impl Resolve for ast::AssignStmt {
  fn resolve(&mut self, resolver: &mut NameResolver) {
    self.assignee_expr.resolve(resolver);
    self.value.resolve(resolver);
  }

  fn post_resolve(&mut self, resolver: &mut NameResolver, cache: &cache::Cache) {
    self.assignee_expr.post_resolve(resolver, cache);
    self.value.post_resolve(resolver, cache);
  }
}

impl Resolve for ast::ContinueStmt {
  //
}

impl Resolve for ast::ArrayIndexing {
  fn resolve(&mut self, resolver: &mut NameResolver) {
    self.index_expr.resolve(resolver);

    self.target_id =
      resolver.relative_lookup_or_error(&(self.name.clone(), SymbolKind::Definition));
  }

  fn post_resolve(&mut self, resolver: &mut NameResolver, cache: &cache::Cache) {
    self.index_expr.post_resolve(resolver, cache);
  }
}

impl Resolve for ast::ArrayValue {
  fn resolve(&mut self, resolver: &mut NameResolver) {
    for element in &mut self.elements {
      element.resolve(resolver);
    }
  }

  fn post_resolve(&mut self, resolver: &mut NameResolver, cache: &cache::Cache) {
    for element in &mut self.elements {
      element.post_resolve(resolver, cache);
    }
  }
}

impl Resolve for ast::UnsafeBlockStmt {
  fn declare(&self, resolver: &mut NameResolver, cache: &cache::Cache) {
    self.0.declare(resolver, cache);
  }

  fn resolve(&mut self, resolver: &mut NameResolver) {
    self.0.resolve(resolver);
  }

  fn post_resolve(&mut self, resolver: &mut NameResolver, cache: &cache::Cache) {
    self.0.post_resolve(resolver, cache);
  }
}

impl Resolve for ast::Parameter {
  fn resolve(&mut self, resolver: &mut NameResolver) {
    self.ty.resolve(resolver);
  }
}

impl Resolve for ast::Reference {
  fn resolve(&mut self, resolver: &mut NameResolver) {
    self.0.resolve(resolver);
  }
}

impl Resolve for ast::BreakStmt {
  //
}

impl Resolve for ast::LoopStmt {
  fn declare(&self, resolver: &mut NameResolver, cache: &cache::Cache) {
    if let Some(condition) = &self.condition {
      condition.declare(resolver, cache);
    }

    self.body.declare(resolver, cache);
  }

  fn resolve(&mut self, resolver: &mut NameResolver) {
    if let Some(condition) = &mut self.condition {
      condition.resolve(resolver);
    }

    self.body.resolve(resolver);
  }

  fn post_resolve(&mut self, resolver: &mut NameResolver, cache: &cache::Cache) {
    if let Some(condition) = &mut self.condition {
      condition.post_resolve(resolver, cache);
    }

    self.body.post_resolve(resolver, cache);
  }
}

impl Resolve for ast::IfStmt {
  fn declare(&self, resolver: &mut NameResolver, cache: &cache::Cache) {
    self.condition.declare(resolver, cache);
    self.then_block.declare(resolver, cache);

    if let Some(else_block) = &self.else_block {
      else_block.declare(resolver, cache);
    }
  }

  fn resolve(&mut self, resolver: &mut NameResolver) {
    self.condition.resolve(resolver);
    self.then_block.resolve(resolver);

    if let Some(else_block) = &mut self.else_block {
      else_block.resolve(resolver);
    }
  }

  fn post_resolve(&mut self, resolver: &mut NameResolver, cache: &cache::Cache) {
    self.condition.post_resolve(resolver, cache);
    self.then_block.post_resolve(resolver, cache);

    if let Some(else_block) = &mut self.else_block {
      else_block.post_resolve(resolver, cache);
    }
  }
}

impl Resolve for ast::LetStmt {
  fn declare(&self, resolver: &mut NameResolver, cache: &cache::Cache) {
    self.value.declare(resolver, cache);
  }

  fn resolve(&mut self, resolver: &mut NameResolver) {
    self.value.resolve(resolver);

    // If the type was explicitly given, proceed to resolve it.
    if let Some(ty) = &mut self.ty {
      ty.resolve(resolver);
    }
  }

  fn post_resolve(&mut self, _resolver: &mut NameResolver, cache: &cache::Cache) {
    // If the type was explicitly given, proceed to resolve it.
    // Otherwise, infer the type from the resolved value.
    if self.ty.is_none() {
      // FIXME: Usage of inference. What if the value's type can only be inferred after ALL the symbols have been resolved?
      self.ty = Some(self.value.infer_type(cache));
    }
  }
}

impl Resolve for ast::ReturnStmt {
  fn declare(&self, resolver: &mut NameResolver, cache: &cache::Cache) {
    if let Some(value) = &self.value {
      value.declare(resolver, cache);
    }
  }

  fn resolve(&mut self, resolver: &mut NameResolver) {
    if let Some(value) = &mut self.value {
      value.resolve(resolver);
    }
  }

  fn post_resolve(&mut self, resolver: &mut NameResolver, cache: &cache::Cache) {
    if let Some(value) = &mut self.value {
      value.post_resolve(resolver, cache);
    }
  }
}

impl Resolve for ast::Block {
  fn declare(&self, resolver: &mut NameResolver, cache: &cache::Cache) {
    resolver.push_scope();

    for statement in &self.statements {
      statement.declare(resolver, cache);
    }

    resolver.register_scope_tree(self.unique_id);
  }

  fn resolve(&mut self, resolver: &mut NameResolver) {
    resolver.current_block_unique_id = Some(self.unique_id);

    // TODO:
    for statement in &mut self.statements {
      statement.resolve(resolver);
    }
  }

  fn post_resolve(&mut self, resolver: &mut NameResolver, cache: &cache::Cache) {
    // Invoke prelude for any let-statements.
    for statement in &mut self.statements {
      statement.post_resolve(resolver, cache);
    }
  }
}

impl Resolve for ast::Literal {
  //
}

impl Resolve for ast::Function {
  fn declare(&self, resolver: &mut NameResolver, cache: &cache::Cache) {
    // FIXME: [!] Revise: Ensure the order is correct (test nested parameter, references, etc.).

    // Parameter scope.
    resolver.push_scope();

    // NOTE: The scope tree won't be overwritten by the block's, nor the
    // prototype's scope tree, instead they will be merged, as expected.
    resolver.register_scope_tree(self.body.unique_id);

    self.prototype.declare(resolver, cache);
    self.body.declare(resolver, cache);
  }

  // FIXME: This resolve step may need to be repeated for closure.
  fn resolve(&mut self, resolver: &mut NameResolver) {
    // FIXME: [!] Investigate: Do we need to resolve the prototype first?
    // If so, doesn't the prototype's inferred type depend on the body being
    // resolved first?

    // TODO: Do we need scope management here, for the prototype's parameters?
    self.prototype.resolve(resolver);

    if let Some(return_type) = &mut self.prototype.return_type {
      return_type.resolve(resolver);
    }

    // Finally, after both the prototype and its return type have been resolved,
    // proceed to resolve the body.
    self.body.resolve(resolver);
  }

  fn post_resolve(&mut self, resolver: &mut NameResolver, cache: &cache::Cache) {
    // Infer the prototype's return value, if it was omitted by the user.
    if self.prototype.return_type.is_none() {
      self.prototype.return_type = Some(NameResolver::infer_return_type(&self.body, cache));
    }

    self.prototype.post_resolve(resolver, cache);
    self.body.post_resolve(resolver, cache);
  }
}

impl Resolve for ast::ExternFunction {
  fn resolve(&mut self, resolver: &mut NameResolver) {
    self.prototype.resolve(resolver);
  }
}

impl Resolve for ast::Definition {
  fn declare(&self, resolver: &mut NameResolver, cache: &cache::Cache) {
    // TODO: In the future, we'd like to warn against shadowed names. This can be accomplished simply, by using `resolver.contains_relative`.
    if let Some(symbol) = &self.symbol {
      // Check for existing definitions.
      if resolver.contains_current_scope(&symbol) {
        resolver
          .diagnostic_builder
          .error(format!("re-definition of `{}`", symbol.0));

        // TODO: What about calling the child's declare function?
        return;
      }

      // Bind the symbol to the current scope for name resolution lookup.
      resolver.bind(symbol.clone(), self.unique_id);
    }

    self.node_ref_cell.borrow().declare(resolver, cache);
  }

  fn resolve(&mut self, resolver: &mut NameResolver) {
    self.node_ref_cell.borrow_mut().resolve(resolver);
  }

  fn post_resolve(&mut self, resolver: &mut NameResolver, cache: &cache::Cache) {
    self
      .node_ref_cell
      .borrow_mut()
      .post_resolve(resolver, cache);
  }
}

impl Resolve for ast::CallExpr {
  fn declare(&self, resolver: &mut NameResolver, cache: &cache::Cache) {
    // Declare any possible `Definition` nodes in the arguments
    // (such as inline closures, etc.).
    for argument in &self.arguments {
      argument.declare(resolver, cache);
    }
  }

  fn resolve(&mut self, resolver: &mut NameResolver) {
    self.callee_expr.resolve(resolver);

    for argument in &mut self.arguments {
      argument.resolve(resolver);
    }
  }

  fn post_resolve(&mut self, resolver: &mut NameResolver, cache: &cache::Cache) {
    self.callee_expr.post_resolve(resolver, cache);

    for argument in &mut self.arguments {
      argument.post_resolve(resolver, cache);
    }
  }
}

impl Resolve for ast::InlineExprStmt {
  fn declare(&self, resolver: &mut NameResolver, cache: &cache::Cache) {
    self.expr.declare(resolver, cache);
  }

  fn resolve(&mut self, resolver: &mut NameResolver) {
    self.expr.resolve(resolver);
  }

  fn post_resolve(&mut self, resolver: &mut NameResolver, cache: &cache::Cache) {
    self.expr.post_resolve(resolver, cache);
  }
}

impl Resolve for ast::BinaryExpr {
  fn declare(&self, resolver: &mut NameResolver, cache: &cache::Cache) {
    self.left.declare(resolver, cache);
    self.right.declare(resolver, cache);
  }

  fn resolve(&mut self, resolver: &mut NameResolver) {
    self.left.resolve(resolver);
    self.right.resolve(resolver);
  }

  fn post_resolve(&mut self, resolver: &mut NameResolver, cache: &cache::Cache) {
    self.left.post_resolve(resolver, cache);
    self.right.post_resolve(resolver, cache);
  }
}

pub struct NameResolver {
  pub diagnostic_builder: diagnostic::DiagnosticBuilder,
  current_module_name: Option<String>,
  /// Contains the modules with their respective top-level definitions.
  global_scopes: std::collections::HashMap<String, Scope>,
  /// Contains volatile, relative scopes. Only used during the declare step.
  /// This is reset when the module changes, although by that time, all the
  /// relative scopes should have been popped automatically.
  relative_scopes: Vec<Scope>,
  /// A mapping of a scope's unique key to its own scope, and all visible parent
  /// relative scopes, excluding the global scope.
  scope_map: std::collections::HashMap<cache::UniqueId, Vec<Scope>>,
  /// The unique id of the current block's scope. Used in the resolve step.
  current_block_unique_id: Option<cache::UniqueId>,
  current_struct_type_id: Option<cache::UniqueId>,
}

impl NameResolver {
  pub fn new() -> Self {
    Self {
      diagnostic_builder: diagnostic::DiagnosticBuilder::new(),
      current_module_name: None,
      global_scopes: std::collections::HashMap::new(),
      relative_scopes: Vec::new(),
      scope_map: std::collections::HashMap::new(),
      current_block_unique_id: None,
      current_struct_type_id: None,
    }
  }

  /// Set per-file. A new global scope is created per-module.
  pub fn create_module(&mut self, name: String) {
    // TODO: Can the module name possibly collide with an existing one?

    self.current_module_name = Some(name.clone());

    self
      .global_scopes
      .insert(name, std::collections::HashMap::new());

    self.relative_scopes.clear();
  }

  pub fn set_active_module(&mut self, name: String) -> bool {
    // TODO: Implement checks (that module exists, etc.).
    // TODO: Shouldn't we reset buffers here? This might prevent the re-definition bug.
    self.current_module_name = Some(name.clone());

    true
  }

  fn infer_return_type(body: &ast::Block, cache: &cache::Cache) -> ast::Type {
    let mut return_type = body.infer_type(cache);

    if return_type.is_unit() && !body.statements.is_empty() {
      let first_return_stmt = body
        .statements
        .iter()
        .find(|x| matches!(x.kind, ast::NodeKind::ReturnStmt(_)));

      // TODO: Maybe could use some minor simplification.
      if let Some(first_return_stmt) = first_return_stmt {
        if let ast::NodeKind::ReturnStmt(return_stmt) = &first_return_stmt.kind {
          if let Some(return_value) = &return_stmt.value {
            return_type = return_value.infer_type(cache);
          }
        }
      }
    }

    return_type
  }

  /// Retrieve the last pushed relative scope, or if there are none,
  /// the global scope of the current module.
  fn get_current_scope(&mut self) -> &mut Scope {
    if self.relative_scopes.is_empty() {
      self
        .global_scopes
        .get_mut(self.current_module_name.as_ref().unwrap())
        .unwrap()
    } else {
      self.relative_scopes.last_mut().unwrap()
    }
  }

  // TODO: Consider returning the pushed scope? Unless it's not actually used.
  fn push_scope(&mut self) {
    self.relative_scopes.push(std::collections::HashMap::new());
  }

  /// Pop the last scope off the relatives scopes stack, and return it.
  ///
  /// Will panic if there are no relative scopes.
  fn force_pop_scope(&mut self) -> Scope {
    self.relative_scopes.pop().unwrap()
  }

  /// Force-pop the last scope off the relatives scopes stack, and create
  /// a scope tree. This tree will then be inserted into the scope map. If
  /// an entry with the same unique id already exists, the scope tree will
  /// be appended onto the existing definition.
  fn register_scope_tree(&mut self, unique_id: cache::UniqueId) {
    let mut scope_tree = vec![self.force_pop_scope()];

    // Clone the relative scope tree.
    scope_tree.extend(self.relative_scopes.iter().rev().cloned());

    let mut final_value_buffer = scope_tree;

    // Append to the existing definition, if applicable.
    if self.scope_map.contains_key(&unique_id) {
      final_value_buffer.extend(self.scope_map.remove(&unique_id).unwrap());
    }

    self.scope_map.insert(unique_id, final_value_buffer);
  }

  /// Register a name on the last scope for name resolution lookups.
  ///
  /// If there are no relative scopes, the symbol is registered in the global scope.
  fn bind(&mut self, symbol: Symbol, unique_id: cache::UniqueId) {
    self.get_current_scope().insert(symbol, unique_id);
  }

  fn produce_lookup_error(&mut self, name: &String) {
    self
      .diagnostic_builder
      .error(format!("undefined reference to `{}`", name));
  }

  /// Lookup a symbol starting from the nearest scope, all the way to the global scope
  /// of the current module.
  fn relative_lookup(&mut self, symbol: &Symbol) -> Option<&cache::UniqueId> {
    // If applicable, lookup on the relative scopes. This may not
    // be the case for when resolving global entities such as struct
    // types that reference other structs in their fields (in such case,
    // the relative scopes will be empty and the `current_block_unique_id`
    // buffer would be `None`).
    if let Some(current_block_unique_id) = self.current_block_unique_id {
      let scope_tree = self.scope_map.get(&current_block_unique_id).unwrap();

      // First attempt to find the symbol in the relative scopes.
      for scope in scope_tree {
        if let Some(unique_id) = scope.get(&symbol) {
          return Some(unique_id);
        }
      }
    }

    // Otherwise, attempt to find the symbol in the current module's global scope.
    let global_scope = self
      .global_scopes
      .get(self.current_module_name.as_ref().unwrap())
      .unwrap();

    if let Some(unique_id) = global_scope.get(&symbol) {
      return Some(unique_id);
    }

    None
  }

  fn relative_lookup_or_error(&mut self, symbol: &Symbol) -> Option<cache::UniqueId> {
    if let Some(unique_id) = self.relative_lookup(symbol) {
      return Some(unique_id.clone());
    }

    self.produce_lookup_error(&symbol.0);

    None
  }

  fn contains_current_scope(&mut self, key: &Symbol) -> bool {
    self.get_current_scope().contains_key(key)
  }
}

// TODO: Add essential tests.
#[cfg(test)]
mod tests {
  use super::*;

  #[test]
  fn proper_initial_values() {
    let name_resolver = NameResolver::new();

    assert!(name_resolver.current_module_name.is_none());
    assert!(name_resolver.relative_scopes.is_empty());
    assert!(name_resolver.global_scopes.is_empty());
  }

  #[test]
  fn push_pop_scope() {
    let mut name_resolver = NameResolver::new();

    assert!(name_resolver.relative_scopes.is_empty());
    name_resolver.push_scope();
    assert_eq!(1, name_resolver.relative_scopes.len());
    name_resolver.force_pop_scope();
    assert!(name_resolver.relative_scopes.is_empty());
  }
}<|MERGE_RESOLUTION|>--- conflicted
+++ resolved
@@ -241,7 +241,6 @@
     if self.accepts_instance {
       let this_parameter = self.this_parameter.as_ref().unwrap();
 
-<<<<<<< HEAD
       // TODO: Re-implement.
       // ast::Definition {
       //   symbol: Some((this_parameter.0.clone(), SymbolKind::Definition)),
@@ -256,21 +255,6 @@
       //   unique_id: cache.create_unique_id(),
       // }
       // .declare(resolver, cache);
-=======
-      ast::Definition {
-        symbol: Some((this_parameter.name.clone(), SymbolKind::Definition)),
-        node_ref_cell: cache::create_cached_node(ast::Node {
-          // TODO: Cloning parameter.
-          kind: ast::NodeKind::Parameter(this_parameter.clone()),
-          // TODO: Span.
-          span: 0..0,
-          as_rvalue: false,
-        }),
-        // TODO: Will this `declare` function ever be called more than once? If so, this could be a problem.
-        unique_id: cache.create_unique_id(),
-      }
-      .declare(resolver, cache);
->>>>>>> 5cb5e3c0
     }
 
     // FIXME: [!!] Investigate: This might be causing the unwrap problem, probably because of the cloning?
