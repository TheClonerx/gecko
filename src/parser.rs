use crate::{ast, cache, diagnostic, lexer, name_resolution};

<<<<<<< HEAD
// TODO: Add more test cases for larger numbers than `0`.
=======
pub const THIS_IDENTIFIER: &str = "this";

// TODO: Add more test cases for larger numbers than `0`. Also, is there a need for a panic here? If so, consider using `unreachable!()`. Additionally, should `unreachabe!()` panics even be reported on the documentation?
>>>>>>> 2ccfe5de
/// Determine the minimum bit-size in which a number can fit.
fn minimum_int_size_of(number: &rug::Integer) -> Option<ast::IntSize> {
  let minimum_bit_size = number.significant_bits();

  if minimum_bit_size <= 8 {
    Some(ast::IntSize::I8)
  } else if minimum_bit_size <= 16 {
    Some(ast::IntSize::I16)
  } else if minimum_bit_size <= 32 {
    Some(ast::IntSize::I32)
  } else if minimum_bit_size <= 64 {
    Some(ast::IntSize::I64)
  } else {
    None
  }
}

// TODO: Can't we use this to determine whether a token is an operator or not?
fn get_token_precedence(token: &lexer::TokenKind) -> usize {
  // FIXME: What about the `not` operator, and others?
  match token {
    lexer::TokenKind::SymbolPlus
    | lexer::TokenKind::SymbolMinus
    | lexer::TokenKind::SymbolEqual
    | lexer::TokenKind::SymbolLessThan
    | lexer::TokenKind::SymbolGreaterThan
    | lexer::TokenKind::KeywordAnd
    | lexer::TokenKind::KeywordOr
    | lexer::TokenKind::KeywordNand
    | lexer::TokenKind::KeywordNor
    | lexer::TokenKind::KeywordXor => 1,
    lexer::TokenKind::SymbolAsterisk | lexer::TokenKind::SymbolSlash => 2,
    _ => 0,
  }
}

type ParserResult<T> = Result<T, diagnostic::Diagnostic>;

pub struct Parser<'a> {
  tokens: Vec<lexer::Token>,
  index: usize,
  cache: &'a mut cache::Cache,
}

impl<'a> Parser<'a> {
  pub fn new(tokens: Vec<lexer::Token>, cache: &'a mut cache::Cache) -> Self {
    Self {
      tokens,
      index: 0,
      cache,
    }
  }

  pub fn from_tokens(token_kinds: Vec<lexer::TokenKind>, cache: &'a mut cache::Cache) -> Self {
    let tokens = token_kinds
      .iter()
      .map(|kind| (kind.to_owned(), 0 as usize))
      .collect::<Vec<_>>();

    Self::new(tokens, cache)
  }

  /// Parse all top-level definitions.
  pub fn parse_all(&mut self) -> ParserResult<Vec<ast::Node>> {
    let mut result = Vec::new();

    while !self.is_eof() {
      result.push(self.parse_top_level_node()?);

      // FIXME: Nothing being done to the parsed top-level node.
    }

    Ok(result)
  }

  fn close_span(&self, span_start: usize) -> diagnostic::Span {
    span_start..self.index
  }

  fn skip_past(&mut self, token_kind: &lexer::TokenKind) -> ParserResult<()> {
    if !self.is(token_kind) {
      return Err(self.expected(format!("token `{}`", token_kind).as_str()));
    }

    self.skip();

    Ok(())
  }

  fn expected(&self, expected: &str) -> diagnostic::Diagnostic {
    diagnostic::Diagnostic {
      // TODO: Unsafe access. Default to `EOF` if there isn't a current token.
      message: format!("expected {}, but got `{}`", expected, self.force_get()),
      severity: diagnostic::Severity::Error,
      span: self.get_span(),
    }
  }

  // TODO: Consider removing the `token` parameter, and adjust the binary expression parsing function accordingly.
  /// Determine whether the given token is considered a valid binary
  /// operator.
  fn is_binary_operator(&self, token: &lexer::TokenKind) -> bool {
    // TODO: Attempt to simplify.
    // TODO: Support for GTOE and LTOE operators.
    matches!(
      token,
      lexer::TokenKind::SymbolPlus
        | lexer::TokenKind::SymbolMinus
        | lexer::TokenKind::SymbolAsterisk
        | lexer::TokenKind::SymbolSlash
        | lexer::TokenKind::SymbolLessThan
        | lexer::TokenKind::SymbolGreaterThan
        | lexer::TokenKind::KeywordAnd
        | lexer::TokenKind::KeywordOr
        | lexer::TokenKind::KeywordNand
        | lexer::TokenKind::KeywordNor
        | lexer::TokenKind::KeywordXor
    ) || matches!(token, lexer::TokenKind::SymbolEqual if self.peek_is(&lexer::TokenKind::SymbolEqual))
  }

  fn is_unary_operator(&self) -> bool {
    matches!(
      self.force_get(),
      lexer::TokenKind::SymbolMinus
        | lexer::TokenKind::SymbolBang
        | lexer::TokenKind::SymbolAmpersand
        | lexer::TokenKind::SymbolAsterisk
        | lexer::TokenKind::SymbolBacktick
    )
  }

  fn until(&self, token: &lexer::TokenKind) -> ParserResult<bool> {
    // TODO: Handle `EOF` case here.
    return Ok(!self.is_eof() && !self.is(token));
  }

  fn force_get(&self) -> &lexer::TokenKind {
    // TODO: Accessing index unsafely. How about using `ParserResult<&lexer::TokenKind>`?
    &self.tokens.get(self.index).unwrap().0
  }

  fn get_span(&self) -> Option<diagnostic::Span> {
    // TODO: Safety check?
    let position = self.tokens[self.index].1;

    Some(position..position)
  }

  /// Compare the current token to the given token.
  ///
  /// If `EOF` has been reached, `false` will always be returned. This is
  /// to avoid infinite loops that rely on this check as their condition.
  fn is(&self, token: &lexer::TokenKind) -> bool {
    if self.index >= self.tokens.len() {
      return false;
    }

    self.force_get() == token
  }

  // TODO: Consider returning a `ParserResult<bool>` instead.
  // TODO: Need testing for this function.
  /// Attempt to reposition the index to the next token (if any).
  ///
  /// Returns whether the index was repositioned. If false, it indicates
  /// that the end of file was reached (`EOF`), and the current character
  /// cannot be skipped-over.
  fn skip(&mut self) -> bool {
    if self.is_eof() {
      return false;
    }

    self.index += 1;

    true
  }

  /// Retrieve the upcoming token (if any).
  fn peek(&self) -> Option<&lexer::TokenKind> {
    match self.tokens.get(self.index + 1) {
      Some(value) => Some(&value.0),
      None => None,
    }
  }

  /// Compare the upcoming token to the given token.
  ///
  /// Will always return false if `EOF` has been reached.
  fn peek_is(&self, token: &lexer::TokenKind) -> bool {
    let next_token = self.peek();

    if next_token.is_none() {
      return false;
    }

    token == next_token.unwrap()
  }

  /// Whether the parser has reached the end of the input.
  ///
  /// Will return true if the tokens vector provided is empty,
  /// or if the index is at the end of the tokens vector.
  pub fn is_eof(&self) -> bool {
    self.tokens.is_empty() || self.index == self.tokens.len() - 1
  }

  fn parse_pattern(
    &mut self,
    symbol_kind: name_resolution::SymbolKind,
  ) -> ParserResult<ast::Pattern> {
    let starting_name = self.parse_name()?;

    let module_name = if self.is(&lexer::TokenKind::SymbolColon) {
      self.skip();

      Some(starting_name.clone())
    } else {
      None
    };

    let base_name = if module_name.is_none() {
      starting_name
    } else {
      self.parse_name()?
    };

    Ok(ast::Pattern {
      module_name,
      base_name,
      symbol_kind,
      target_id: None,
    })
  }

  fn parse_name(&mut self) -> ParserResult<String> {
    // TODO: Illegal/unrecognized tokens MAY also be represented under 'Identifier'? Is this a problem?

    let name = match self.force_get() {
      lexer::TokenKind::Identifier(value) => value.clone(),
      _ => return Err(self.expected("identifier")),
    };

    self.skip();

    Ok(name)
  }

  fn parse_statement(&mut self) -> ParserResult<ast::Node> {
    let span_start = self.index;

    let kind = match self.force_get() {
      lexer::TokenKind::KeywordReturn => ast::NodeKind::ReturnStmt(self.parse_return_stmt()?),
      lexer::TokenKind::KeywordLet => ast::NodeKind::Definition(self.parse_let_stmt()?),
      lexer::TokenKind::KeywordLoop => ast::NodeKind::LoopStmt(self.parse_loop_stmt()?),
      lexer::TokenKind::KeywordBreak => ast::NodeKind::BreakStmt(self.parse_break_stmt()?),
      lexer::TokenKind::KeywordContinue => ast::NodeKind::ContinueStmt(self.parse_continue_stmt()?),
      lexer::TokenKind::KeywordUnsafe => {
        ast::NodeKind::UnsafeBlock(self.parse_unsafe_block_stmt()?)
      }
      _ => {
        let expr = self.parse_expr()?;

        // Promote the inline expression to an assignment statement, if applicable.
        if self.is(&lexer::TokenKind::SymbolEqual) {
          ast::NodeKind::AssignStmt(self.parse_assign_stmt(expr)?)
        } else {
          ast::NodeKind::InlineExprStmt(ast::InlineExprStmt {
            expr: Box::new(expr),
          })
        }
      }
    };

    Ok(ast::Node {
      kind,
      span: self.close_span(span_start),
      as_rvalue: false,
    })
  }

  /// {'{' (%statement+) '}' | '=' {%statement | %expr}}
  fn parse_block(&mut self) -> ParserResult<ast::Block> {
    // TODO: Simplify.
    // Support for short syntax.
    if self.is(&lexer::TokenKind::SymbolEqual) {
      self.skip();
      self.skip_past(&lexer::TokenKind::SymbolGreaterThan)?;

      let statement = self.parse_statement()?;

      // FIXME: Is this correct for all cases?
      let yield_last_expr = if self.is(&lexer::TokenKind::SymbolSemiColon) {
        self.skip();

        false
      } else {
        true
      };

      // TODO: Must ensure a semi-colon always follows (for if statements, loops, etc.)?
      return Ok(ast::Block {
        statements: vec![statement],
        yield_last_expr,
        unique_id: self.cache.create_unique_id(),
      });
    }

    self.skip_past(&lexer::TokenKind::SymbolBraceL)?;

    let mut statements = Vec::new();
    let mut yield_last_expr = true;

    // FIXME: What if the last statement is a let-statement? Let-statements have inferrable types, used internally. Review this.
    // FIXME: This may be the reason why let-statements shouldn't have inferrable types (only internally).
    while self.until(&lexer::TokenKind::SymbolBraceR)? {
      let statement = self.parse_statement()?;

      if self.peek_is(&lexer::TokenKind::SymbolBraceR)
        && self.is(&lexer::TokenKind::SymbolSemiColon)
      {
        self.skip();
        yield_last_expr = false;
      }

      statements.push(statement);
    }

    self.skip_past(&lexer::TokenKind::SymbolBraceR)?;

    Ok(ast::Block {
      statements,
      yield_last_expr,
      unique_id: self.cache.create_unique_id(),
    })
  }

  /// {u8 | u16 | u32 | u64 | i8 | i16 | i32 | i64}
  fn parse_int_type(&mut self) -> ParserResult<ast::Type> {
    let current_token = self.force_get();

    let size = match current_token {
      lexer::TokenKind::TypeSignedInt8 => ast::IntSize::I8,
      lexer::TokenKind::TypeSignedInt16 => ast::IntSize::I16,
      lexer::TokenKind::TypeSignedInt32 => ast::IntSize::I32,
      lexer::TokenKind::TypeSignedInt64 => ast::IntSize::I64,
      lexer::TokenKind::TypeUnsignedInt8 => ast::IntSize::U8,
      lexer::TokenKind::TypeUnsignedInt16 => ast::IntSize::U16,
      lexer::TokenKind::TypeUnsignedInt32 => ast::IntSize::U32,
      lexer::TokenKind::TypeUnsignedInt64 => ast::IntSize::U64,
      // TODO: Add unsigned type tokens.
      _ => return Err(self.expected("integer type")),
    };

    self.skip();

    Ok(ast::Type::Primitive(ast::PrimitiveType::Int(size)))
  }

  // TODO: Merge with the `parse_type` function (too small)?
  /// bool
  fn parse_bool_type(&mut self) -> ParserResult<ast::Type> {
    self.skip_past(&lexer::TokenKind::TypeBool)?;

    Ok(ast::Type::Primitive(ast::PrimitiveType::Bool))
  }

  // TODO: Specialize return types of the `parse_type_x` functions to their actual types instead of the `ast::Type` enum wrapper?
  fn parse_this_type(&mut self) -> ParserResult<ast::Type> {
    self.skip_past(&lexer::TokenKind::TypeThis)?;

    Ok(ast::Type::This(ast::ThisType { target_id: None }))
  }

  /// '[' %type, 0-9+ ']'
  fn parse_array_type(&mut self) -> ParserResult<ast::Type> {
    self.skip_past(&lexer::TokenKind::SymbolBracketL)?;

    let element_type = self.parse_type()?;

    self.skip_past(&lexer::TokenKind::SymbolComma)?;

    let size = match self.force_get() {
      lexer::TokenKind::LiteralInt(value) => {
        if let Some(value) = value.to_u32() {
          value
        } else {
          return Err(self.expected("array size too big"));
        }
      }
      _ => return Err(self.expected("array size")),
    };

    self.skip();
    self.skip_past(&lexer::TokenKind::SymbolBracketR)?;

    Ok(ast::Type::Array(Box::new(element_type), size))
  }

  fn parse_type(&mut self) -> ParserResult<ast::Type> {
    // TODO: Check if the index is valid?
    // TODO: Support for more types.
    match self.force_get() {
      // TODO: Other types as well.
      lexer::TokenKind::KeywordFn => self.parse_callable_type(),
      lexer::TokenKind::TypeSignedInt8
      | lexer::TokenKind::TypeSignedInt16
      | lexer::TokenKind::TypeSignedInt32
      | lexer::TokenKind::TypeSignedInt64
      | lexer::TokenKind::TypeUnsignedInt8
      | lexer::TokenKind::TypeUnsignedInt16
      | lexer::TokenKind::TypeUnsignedInt32
      | lexer::TokenKind::TypeUnsignedInt64 => self.parse_int_type(),
      lexer::TokenKind::TypeBool => self.parse_bool_type(),
      lexer::TokenKind::Identifier(_) => self.parse_stub_type(),
      lexer::TokenKind::SymbolBracketL => self.parse_array_type(),
      lexer::TokenKind::TypeThis => self.parse_this_type(),
      lexer::TokenKind::SymbolAsterisk => {
        self.skip();

        Ok(ast::Type::Pointer(Box::new(self.parse_type()?)))
      }
      lexer::TokenKind::TypeString => {
        self.skip();

        Ok(ast::Type::Primitive(ast::PrimitiveType::String))
      }
      _ => return Err(self.expected("type")),
    }
  }

  /// fn '(' (%type (','))* ')' ('[' %type ']')
  fn parse_callable_type(&mut self) -> ParserResult<ast::Type> {
    self.skip_past(&lexer::TokenKind::KeywordFn)?;
    self.skip_past(&lexer::TokenKind::SymbolParenthesesL)?;

    let mut parameter_types = Vec::new();

    while self.until(&lexer::TokenKind::SymbolParenthesesR)? {
      parameter_types.push(self.parse_type()?);

      if !self.peek_is(&lexer::TokenKind::SymbolParenthesesR) {
        self.skip_past(&lexer::TokenKind::SymbolComma)?;
      }
    }

    self.skip_past(&lexer::TokenKind::SymbolParenthesesR)?;
    self.skip_past(&lexer::TokenKind::SymbolBracketL)?;

    let return_type = if self.is(&lexer::TokenKind::SymbolBracketR) {
      ast::Type::Unit
    } else {
      self.parse_type()?
    };

    self.skip_past(&lexer::TokenKind::SymbolBracketR)?;

    Ok(ast::Type::Callable(ast::CallableType {
      parameter_types,
      return_type: Box::new(return_type),
      // TODO: Support for variadic functions types? Such as a reference to an extern that is variadic? Think/investigate. Remember that externs may only be invoked from unsafe blocks.
      is_variadic: false,
    }))
  }

  /// %name
  fn parse_stub_type(&mut self) -> ParserResult<ast::Type> {
    let name = self.parse_name()?;

    Ok(ast::Type::Stub(ast::StubType {
      name,
      target_id: None,
    }))
  }

  /// %name ':' %type
  fn parse_parameter(&mut self, index: u32) -> ParserResult<ast::Parameter> {
    let name = self.parse_name()?;

    self.skip_past(&lexer::TokenKind::SymbolColon)?;

    let ty = self.parse_type()?;

    Ok((name, ty, index))
  }

  /// '(' {%parameter* (,)} (+) ')' ':' %type
  fn parse_prototype(&mut self) -> ParserResult<ast::Prototype> {
    self.skip_past(&lexer::TokenKind::SymbolParenthesesL)?;

    // TODO: Parameters must be a `Declaration` node, in order for their references to be resolved.
    let mut parameters = vec![];
    let mut is_variadic = false;
    let mut parameter_index_counter = 0;
    let mut accepts_instance = false;
    let mut this_parameter = None;

    if self.is(&lexer::TokenKind::Identifier(THIS_IDENTIFIER.to_string())) {
      self.skip();
      parameter_index_counter += 1;
      accepts_instance = true;

      this_parameter = Some((
        THIS_IDENTIFIER.to_string(),
        ast::Type::This(ast::ThisType { target_id: None }),
        0,
      ));

      if !self.is(&lexer::TokenKind::SymbolParenthesesR) {
        self.skip_past(&lexer::TokenKind::SymbolComma)?;
      }
    }

    // TODO: Analyze, and remove possibility of lonely comma.
    while self.until(&lexer::TokenKind::SymbolParenthesesR)? {
      if self.is(&lexer::TokenKind::SymbolPlus) {
        is_variadic = true;
        self.skip();

        break;
      }

      let param_span_start = self.index;
      let parameter = self.parse_parameter(parameter_index_counter)?;

      let parameter_node = ast::Node {
        // TODO: Cloning to solve the move issue.
        kind: ast::NodeKind::Parameter(parameter.clone()),
        span: self.close_span(param_span_start),
        as_rvalue: false,
      };

      parameters.push(ast::Definition {
        symbol: Some((parameter.0, name_resolution::SymbolKind::Definition)),
        node_ref_cell: cache::create_cached_node(parameter_node),
        unique_id: self.cache.create_unique_id(),
      });

      parameter_index_counter += 1;

      if !self.is(&lexer::TokenKind::SymbolComma) {
        break;
      }

      self.skip();
    }

    self.skip_past(&lexer::TokenKind::SymbolParenthesesR)?;

    let mut return_type = None;

    if self.is(&lexer::TokenKind::SymbolColon) {
      self.skip();
      return_type = Some(self.parse_type()?);
    }

    Ok(ast::Prototype {
      parameters,
      return_type,
      is_variadic,
      accepts_instance,
      instance_type_id: None,
      this_parameter,
    })
  }

  /// fn %prototype %block
  fn parse_function(&mut self, attributes: Vec<ast::Attribute>) -> ParserResult<ast::Definition> {
    // TODO: Support for visibility.
    self.skip_past(&lexer::TokenKind::KeywordFn)?;

    let span_start = self.index;
    let name = self.parse_name()?;
    let span = self.close_span(span_start);
    let prototype = self.parse_prototype()?;
    let body = self.parse_block()?;

    let function = ast::NodeKind::Function(ast::Function {
      name: name.clone(),
      prototype,
      body,
      attributes,
    });

    Ok(ast::Definition {
      symbol: Some((name, name_resolution::SymbolKind::Definition)),
      node_ref_cell: cache::create_cached_node(ast::Node {
        kind: function,
        span,
        as_rvalue: false,
      }),
      unique_id: self.cache.create_unique_id(),
    })
  }

  /// extern fn %prototype
  fn parse_extern_function(
    &mut self,
    attributes: Vec<ast::Attribute>,
  ) -> ParserResult<ast::Definition> {
    // TODO: Support for visibility?
    let span_start = self.index;

    self.skip_past(&lexer::TokenKind::KeywordExtern)?;
    self.skip_past(&lexer::TokenKind::KeywordFn)?;

    let name = self.parse_name()?;
    let prototype = self.parse_prototype()?;

    // Extern functions must provide an explicit return type for their
    // prototypes.
    if prototype.return_type.is_none() {
      return Err(self.expected("explicit return type"));
    }

    let extern_function = ast::NodeKind::ExternFunction(ast::ExternFunction {
      name: name.clone(),
      prototype,
      attributes,
    });

    Ok(ast::Definition {
      symbol: Some((name, name_resolution::SymbolKind::Definition)),
      node_ref_cell: cache::create_cached_node(ast::Node {
        kind: extern_function,
        span: self.close_span(span_start),
        as_rvalue: false,
      }),
      unique_id: self.cache.create_unique_id(),
    })
  }

  /// extern static %name ':' %type
  fn parse_extern_static(&mut self) -> ParserResult<ast::Definition> {
    let span_start = self.index;

    self.skip_past(&lexer::TokenKind::KeywordExtern)?;
    self.skip_past(&lexer::TokenKind::KeywordStatic)?;

    let name = self.parse_name()?;

    self.skip_past(&lexer::TokenKind::SymbolColon)?;

    let ty = self.parse_type()?;
    let extern_static = ast::NodeKind::ExternStatic(ast::ExternStatic(name.clone(), ty));

    Ok(ast::Definition {
      symbol: Some((name, name_resolution::SymbolKind::Definition)),
      node_ref_cell: cache::create_cached_node(ast::Node {
        kind: extern_static,
        span: self.close_span(span_start),
        as_rvalue: false,
      }),
      unique_id: self.cache.create_unique_id(),
    })
  }

  /// '@' %name ('(' (%literal (','))* ')')
  fn parse_attribute(&mut self) -> ParserResult<ast::Attribute> {
    self.skip_past(&lexer::TokenKind::SymbolAt)?;

    let name = self.parse_name()?;
    let mut values = Vec::new();

    if self.is(&lexer::TokenKind::SymbolParenthesesL) {
      self.skip();

      while self.until(&lexer::TokenKind::SymbolParenthesesR)? {
        values.push(self.parse_literal()?);

        // TODO: Review this comma-skipping system.
        if !self.is(&lexer::TokenKind::SymbolComma) {
          break;
        }

        self.skip();
      }

      self.skip_past(&lexer::TokenKind::SymbolParenthesesR)?;
    }

    Ok(ast::Attribute { name, values })
  }

  // TODO: Why not build the `Definition` node here? We might require access to the `name` and `symbol_kind`, however.
  /// {%function | %extern_function | %extern_static | %type_alias | %enum | %struct_type}
  fn parse_top_level_node(&mut self) -> ParserResult<ast::Node> {
    let span_start = self.index;

    // TODO: Why not move this check into the `get()` method?
    if self.is_eof() {
      return Err(diagnostic::Diagnostic {
        message: "expected top-level construct but got end of file".to_string(),
        severity: diagnostic::Severity::Error,
        span: self.get_span(),
      });
    }

    let mut attributes: Vec<ast::Attribute> = Vec::new();

    while self.is(&lexer::TokenKind::SymbolAt) {
      let span_start = self.index;

      let attribute = self.parse_attribute()?;

      if attributes.iter().any(|x| x.name == x.name) {
        return Err(diagnostic::Diagnostic {
          message: format!("duplicate attribute `{}`", attribute.name),
          severity: diagnostic::Severity::Error,
          span: Some(self.close_span(span_start)),
        });
      }

      attributes.push(attribute);
    }

    let is_attributable = matches!(
      self.force_get(),
      lexer::TokenKind::KeywordFn | lexer::TokenKind::KeywordExtern
    );

    if !attributes.is_empty() && !is_attributable {
      return Err(diagnostic::Diagnostic {
        message: "attributes may only be attached to functions or externs".to_string(),
        severity: diagnostic::Severity::Error,
        span: self.get_span(),
      });
    }

    let token = self.force_get();

    let kind = match token {
      // TODO: Why not create the definition here? That way we allow testability (functions actually return what they parse).
      lexer::TokenKind::KeywordFn => ast::NodeKind::Definition(self.parse_function(attributes)?),
      lexer::TokenKind::KeywordExtern if self.peek_is(&lexer::TokenKind::KeywordFn) => {
        ast::NodeKind::Definition(self.parse_extern_function(attributes)?)
      }
      lexer::TokenKind::KeywordExtern if self.peek_is(&lexer::TokenKind::KeywordStatic) => {
        ast::NodeKind::Definition(self.parse_extern_static()?)
      }
      lexer::TokenKind::KeywordEnum => ast::NodeKind::Definition(self.parse_enum()?),
      lexer::TokenKind::KeywordStruct => ast::NodeKind::Definition(self.parse_struct_type()?),
      lexer::TokenKind::KeywordType => ast::NodeKind::Definition(self.parse_type_alias()?),
      lexer::TokenKind::KeywordImpl => ast::NodeKind::StructImpl(self.parse_struct_impl()?),
      lexer::TokenKind::KeywordTrait => ast::NodeKind::Definition(self.parse_trait()?),
      _ => return Err(self.expected("top-level construct")),
    };

    Ok(ast::Node {
      kind,
      span: self.close_span(span_start),
      as_rvalue: false,
    })
  }

  /// type %name = %type
  fn parse_type_alias(&mut self) -> ParserResult<ast::Definition> {
    let span_start = self.index;

    self.skip_past(&lexer::TokenKind::KeywordType)?;

    let name = self.parse_name()?;

    self.skip_past(&lexer::TokenKind::SymbolEqual)?;

    // FIXME: Recursive type aliases are possible, and cause stack-overflow. Fix this bug. This bug possibly exist for any other thing that uses deferred-resolved types.
    let ty = self.parse_type()?;

    let type_alias = ast::NodeKind::TypeAlias(ast::TypeAlias {
      name: name.clone(),
      ty,
    });

    Ok(ast::Definition {
      symbol: Some((name, name_resolution::SymbolKind::Type)),
      node_ref_cell: cache::create_cached_node(ast::Node {
        kind: type_alias,
        span: self.close_span(span_start),
        as_rvalue: false,
      }),
      unique_id: self.cache.create_unique_id(),
    })
  }

  /// return (%expr)
  fn parse_return_stmt(&mut self) -> ParserResult<ast::ReturnStmt> {
    self.skip_past(&lexer::TokenKind::KeywordReturn)?;

    let mut value = None;

    // TODO: Does this cover all cases?
    if !self.is(&lexer::TokenKind::SymbolSemiColon) {
      value = Some(Box::new(self.parse_expr()?));
    } else {
      self.skip();
    }

    Ok(ast::ReturnStmt { value })
  }

  /// let (mut) %name (':' %type) '=' %expr
  fn parse_let_stmt(&mut self) -> ParserResult<ast::Definition> {
    let span_start = self.index;

    self.skip_past(&lexer::TokenKind::KeywordLet)?;

    let is_mutable = if self.is(&lexer::TokenKind::KeywordMut) {
      self.skip();

      true
    } else {
      false
    };

    let name = self.parse_name()?;
    let mut ty = None;

    if self.is(&lexer::TokenKind::SymbolColon) {
      self.skip();
      ty = Some(self.parse_type()?);
    }

    self.skip_past(&lexer::TokenKind::SymbolEqual)?;

    let value = self.parse_expr()?;

    // TODO: Value should be treated as rvalue, unless its using an address-of operator. Find out how to translate this to logic.

    let let_stmt = ast::NodeKind::LetStmt(ast::LetStmt {
      name: name.clone(),
      ty,
      value: Box::new(value),
      is_mutable,
    });

    Ok(ast::Definition {
      symbol: Some((name, name_resolution::SymbolKind::Definition)),
      node_ref_cell: cache::create_cached_node(ast::Node {
        kind: let_stmt,
        span: self.close_span(span_start),
        as_rvalue: false,
      }),
      unique_id: self.cache.create_unique_id(),
    })
  }

  /// if %expr %block (else %block)
  fn parse_if_expr(&mut self) -> ParserResult<ast::IfStmt> {
    self.skip_past(&lexer::TokenKind::KeywordIf)?;

    let condition = self.parse_expr()?;
    let then_block = self.parse_block()?;
    let mut else_block = None;

    if self.is(&lexer::TokenKind::KeywordElse) {
      self.skip();
      else_block = Some(self.parse_block()?);
    }

    Ok(ast::IfStmt {
      condition: Box::new(condition),
      then_block,
      else_block,
    })
  }

  /// loop (%expr) %block
  fn parse_loop_stmt(&mut self) -> ParserResult<ast::LoopStmt> {
    self.skip_past(&lexer::TokenKind::KeywordLoop)?;

    let condition = if self.is(&lexer::TokenKind::SymbolBraceL) {
      None
    } else {
      Some(Box::new(self.parse_expr()?))
    };

    let body = self.parse_block()?;

    Ok(ast::LoopStmt { condition, body })
  }

  /// break
  fn parse_break_stmt(&mut self) -> ParserResult<ast::BreakStmt> {
    self.skip_past(&lexer::TokenKind::KeywordBreak)?;

    Ok(ast::BreakStmt {})
  }

  /// continue
  fn parse_continue_stmt(&mut self) -> ParserResult<ast::ContinueStmt> {
    self.skip_past(&lexer::TokenKind::KeywordContinue)?;

    Ok(ast::ContinueStmt)
  }

  // unsafe %block
  fn parse_unsafe_block_stmt(&mut self) -> ParserResult<ast::UnsafeBlockStmt> {
    // TODO: Why not merge this with the normal block, and just have a flag?

    self.skip_past(&lexer::TokenKind::KeywordUnsafe)?;

    Ok(ast::UnsafeBlockStmt(self.parse_block()?))
  }

  /// {true | false}
  fn parse_bool_literal(&mut self) -> ParserResult<ast::Literal> {
    Ok(match self.force_get().clone() {
      lexer::TokenKind::LiteralBool(value) => {
        self.skip();

        ast::Literal::Bool(value.clone())
      }
      _ => return Err(self.expected("boolean literal")),
    })
  }

  fn parse_float_literal(&mut self) -> ParserResult<ast::Literal> {
    match self.tokens[self.index..self.index + 3] {
      [(lexer::TokenKind::LiteralInt(ref whole), _), (lexer::TokenKind::SymbolDot, _), (lexer::TokenKind::LiteralInt(ref decimal), _)] =>
      {
        let whole = whole.clone();
        let decimal = decimal.clone();
        // we consume 3 tokens
        self.skip();
        self.skip();
        self.skip();
        let mut result = rug::Float::new(rug::float::prec_max());
        result += whole;
        result += decimal.clone() / {
          let mut tmp = rug::Float::new(rug::float::prec_max());
          tmp += decimal;
          tmp.log10().ceil()
        };
        Ok(ast::Literal::Float(result, ast::FloatSize::F128))
      }
      _ => Err(diagnostic::Diagnostic {
        message: "float literal malformed".to_string(),
        severity: diagnostic::Severity::Error,
        span: None,
      }),
    }
  }

  /// 0-9+
  fn parse_int_literal(&mut self) -> ParserResult<ast::Literal> {
    Ok(match self.force_get().clone() {
      lexer::TokenKind::LiteralInt(value) => {
        self.skip();

        // TODO: Temporary syntax, until casting is implemented.
        let int_type = if self.is(&lexer::TokenKind::SymbolParenthesesL) {
          self.skip();

          let int_type = self.parse_int_type()?;

          self.skip_past(&lexer::TokenKind::SymbolParenthesesR)?;

          Some(int_type)
        } else {
          None
        };

        let mut size = minimum_int_size_of(&value)
          .expect("Integer literal too big to fit in any builtin integer type");

        // TODO: Deal with unsigned integers here?
        // Default size to 32 bit-width.
        if size < ast::IntSize::I32 {
          size = ast::IntSize::I32;
        }

        // TODO: Temporary.
        if let Some(int_type) = int_type {
          if let ast::Type::Primitive(ast::PrimitiveType::Int(type_size)) = int_type {
            size = type_size;
          } else {
            unreachable!();
          }
        }

        ast::Literal::Int(value, size)
      }
      _ => return Err(self.expected("integer literal")),
    })
  }

  /// '"' [^"]* '"'
  fn parse_string_literal(&mut self) -> ParserResult<ast::Literal> {
    let result = match self.force_get() {
      lexer::TokenKind::LiteralString(value) => ast::Literal::String(value.clone()),
      _ => return Err(self.expected("string literal")),
    };

    self.skip();

    Ok(result)
  }

  /// '[' (%expr (','))* ']'
  fn parse_array_value(&mut self) -> ParserResult<ast::ArrayValue> {
    let mut elements = Vec::new();

    self.skip_past(&lexer::TokenKind::SymbolBracketL)?;

    while self.until(&lexer::TokenKind::SymbolBracketR)? {
      elements.push(self.parse_expr()?);

      // TODO: What if the comma isn't provided?
      if self.is(&lexer::TokenKind::SymbolComma) {
        self.skip();
      }
    }

    // Skip the closing bracket.
    self.skip();

    // TODO: In the future, the type of an empty array will be inferred.
    let explicit_type = if elements.is_empty() {
      Some(self.parse_type()?)
    } else {
      None
    };

    Ok(ast::ArrayValue {
      elements,
      explicit_type,
    })
  }

  /// %name '[' %expr ']'
  fn parse_array_indexing(&mut self) -> ParserResult<ast::ArrayIndexing> {
    // TODO: Work with a pattern instead.
    let name = self.parse_name()?;

    self.skip_past(&lexer::TokenKind::SymbolBracketL)?;

    let index = Box::new(self.parse_expr()?);

    self.skip_past(&lexer::TokenKind::SymbolBracketR)?;

    Ok(ast::ArrayIndexing {
      name,
      index_expr: index,
      target_id: None,
    })
  }

  fn parse_literal(&mut self) -> ParserResult<ast::Literal> {
    let current_token = self.force_get();

    Ok(match current_token {
      lexer::TokenKind::LiteralBool(_) => self.parse_bool_literal()?,
      lexer::TokenKind::LiteralInt(_) => self.parse_int_literal()?,
      lexer::TokenKind::LiteralString(_) => self.parse_string_literal()?,
      lexer::TokenKind::LiteralNullptr => {
        self.skip();

        ast::Literal::Nullptr
      }
      _ => return Err(self.expected("literal")),
    })
  }

  // TODO: Retire this function. Remove it once its no longer needed.
  fn after_pattern_is(&self, token: &lexer::TokenKind) -> bool {
    let mut index = self.index;
    let mut delimiter_switch = false;
    let is_past_eof_at = |index: usize| index >= self.tokens.len();

    // FIXME: This is hacky code. Fix up.
    // FIXME: Ensure this works as expected with the modifications done.
    while !is_past_eof_at(index)
      && match self.tokens.get(index).unwrap().0 {
        lexer::TokenKind::SymbolDot | lexer::TokenKind::SymbolColon if delimiter_switch => true,
        lexer::TokenKind::Identifier(_) if !delimiter_switch => true,
        _ => false,
      }
    {
      delimiter_switch = !delimiter_switch;
      index += 1;
    }

    if let Some(token_at_index) = self.tokens.get(index) {
      &token_at_index.0 == token
    } else {
      false
    }
  }

  // TODO: Make use-of, or dispose.
  fn is_chain(&self) -> bool {
    if self.is_eof() {
      return false;
    }

    matches!(
      self.force_get(),
      lexer::TokenKind::SymbolDot | lexer::TokenKind::SymbolParenthesesL
    )
  }

  fn parse_primary_expr(&mut self) -> ParserResult<ast::Node> {
    let span_start = self.index;

    let kind = match self.force_get() {
      // FIXME: Possible redundant check after the fn keyword. But how do we know we're still not on a block and accidentally parse a function as a closure?
      lexer::TokenKind::KeywordFn
        if (self.peek_is(&lexer::TokenKind::SymbolBracketL)
          || self.peek_is(&lexer::TokenKind::SymbolParenthesesL)) =>
      {
        ast::NodeKind::Definition(self.parse_closure()?)
      }
      lexer::TokenKind::KeywordIf => ast::NodeKind::IfStmt(self.parse_if_expr()?),
      lexer::TokenKind::SymbolTilde => ast::NodeKind::IntrinsicCall(self.parse_intrinsic_call()?),
      // TODO: Change this syntax to the same treatment as call expressions (check afterwards).
      lexer::TokenKind::Identifier(_)
        if self.after_pattern_is(&lexer::TokenKind::SymbolBracketL) =>
      {
        ast::NodeKind::ArrayIndexing(self.parse_array_indexing()?)
      }
      lexer::TokenKind::Identifier(_) => ast::NodeKind::Reference(self.parse_reference()?),
      lexer::TokenKind::SymbolBracketL => ast::NodeKind::ArrayValue(self.parse_array_value()?),
      lexer::TokenKind::KeywordNew => ast::NodeKind::StructValue(self.parse_struct_value()?),
      _ if self.is_unary_operator() => ast::NodeKind::UnaryExpr(self.parse_unary_expr()?),
      // Default to a literal if nothing else matched.
      _ => ast::NodeKind::Literal(self.parse_literal()?),
    };

    let mut node = ast::Node {
      kind,
      span: self.close_span(span_start),
      as_rvalue: false,
    };

    // Promote the node to a chain, if applicable.
    while self.is_chain() {
      let kind = match self.force_get() {
        lexer::TokenKind::SymbolParenthesesL => {
          ast::NodeKind::CallExpr(self.parse_call_expr(node)?)
        }
        lexer::TokenKind::SymbolDot => ast::NodeKind::MemberAccess(self.parse_member_access(node)?),
        _ => unreachable!(),
      };

      // TODO: Simplify (DRY)?
      node = ast::Node {
        kind,
        span: self.close_span(span_start),
        // TODO: Use access depending here?
        as_rvalue: false,
      };
    }

    Ok(node)
  }

  /// %expr '.' %name
  fn parse_member_access(&mut self, base_expr: ast::Node) -> ParserResult<ast::MemberAccess> {
    self.skip_past(&lexer::TokenKind::SymbolDot)?;

    Ok(ast::MemberAccess {
      base_expr: Box::new(base_expr),
      member_name: self.parse_name()?,
    })
  }

  /// {'+' | '-' | '*' | '/'}
  fn parse_operator(&mut self) -> ParserResult<ast::OperatorKind> {
    // TODO: Unsafe access. Also, cloning token.
    let current_token = self.force_get().clone();

    let operator = match current_token {
      lexer::TokenKind::KeywordAnd => ast::OperatorKind::And,
      lexer::TokenKind::KeywordOr => ast::OperatorKind::Or,
      lexer::TokenKind::KeywordNand => ast::OperatorKind::Nand,
      lexer::TokenKind::KeywordNor => ast::OperatorKind::Nor,
      lexer::TokenKind::KeywordXor => ast::OperatorKind::Xor,
      lexer::TokenKind::SymbolBang => ast::OperatorKind::Not,
      lexer::TokenKind::SymbolPlus => ast::OperatorKind::Add,
      lexer::TokenKind::SymbolMinus => ast::OperatorKind::SubtractOrNegate,
      lexer::TokenKind::SymbolAsterisk => ast::OperatorKind::MultiplyOrDereference,
      lexer::TokenKind::SymbolSlash => ast::OperatorKind::Divide,
      lexer::TokenKind::SymbolLessThan => ast::OperatorKind::LessThan,
      lexer::TokenKind::SymbolGreaterThan => ast::OperatorKind::GreaterThan,
      lexer::TokenKind::SymbolAmpersand => ast::OperatorKind::AddressOf,
      lexer::TokenKind::SymbolBacktick => ast::OperatorKind::Cast,
      lexer::TokenKind::SymbolEqual if self.peek_is(&lexer::TokenKind::SymbolEqual) => {
        self.skip();

        ast::OperatorKind::Equality
      }
      // TODO: Implement logic for GTE & LTE.
      _ => return Err(self.expected("operator")),
    };

    self.skip();

    Ok(operator)
  }

  // TODO: Move to use the Pratt parsing technique instead to replace the non-tail recursive method.
  /// %expr %operator %expr
  fn parse_binary_expr_or_default(
    &mut self,
    left: ast::Node,
    min_precedence: usize,
  ) -> ParserResult<ast::Node> {
    let span_start = self.index;
    let mut token_buffer = self.force_get();
    let precedence = get_token_precedence(&token_buffer);
    let mut buffer = left;

    while self.is_binary_operator(token_buffer) && (precedence > min_precedence) {
      let operator = self.parse_operator()?;
      let mut right = self.parse_primary_expr()?;

      token_buffer = self.force_get();

      while self.is_binary_operator(&token_buffer)
        && get_token_precedence(&token_buffer) > precedence
      {
        // TODO: Are we adding the correct amount of precedence here? Shouldn't there be a higher difference in precedence?
        // TODO: This isn't tail-recursive?
        right = self.parse_binary_expr_or_default(right, precedence + 1)?;
        token_buffer = self.force_get();
      }

      let kind = ast::NodeKind::BinaryExpr(ast::BinaryExpr {
        left: Box::new(buffer),
        operator,
        right: Box::new(right),
      });

      buffer = ast::Node {
        kind,
        span: self.close_span(span_start),
        // TODO: Access?
        as_rvalue: false,
      };
    }

    Ok(buffer)
  }

  /// %operator %expr
  fn parse_unary_expr(&mut self) -> ParserResult<ast::UnaryExpr> {
    if !self.is_unary_operator() {
      return Err(self.expected("unary operator"));
    }

    let operator = self.parse_operator()?;

    let cast_type = if operator == ast::OperatorKind::Cast {
      Some(self.parse_type()?)
    } else {
      None
    };

    let mut expr = Box::new(self.parse_expr()?);

    if !matches!(operator, ast::OperatorKind::AddressOf) {
      expr.as_rvalue = true;
    }

    Ok(ast::UnaryExpr {
      operator,
      expr,
      cast_type,
    })
  }

  // TODO: Better naming and/or positioning for logic.
  fn parse_expr(&mut self) -> ParserResult<ast::Node> {
    // TODO: Add support for unary expressions (such as `!`, '-', etc.).

    let starting_expr = self.parse_primary_expr()?;

    // TODO: Should the precedence be zero here?
    Ok(self.parse_binary_expr_or_default(starting_expr, 0)?)
  }

  /// %expr '(' (%expr (,))* ')'
  fn parse_call_expr(&mut self, callee_expr: ast::Node) -> ParserResult<ast::CallExpr> {
    // FIXME: On the expressions being parsed, the pattern may not be parsed as a pattern linking to a function or extern. Ensure this is actually the case.
    // let callee_pattern = self.parse_pattern(name_resolution::SymbolKind::FunctionOrExtern)?;

    self.skip_past(&lexer::TokenKind::SymbolParenthesesL)?;

    let mut arguments = vec![];

    while self.until(&lexer::TokenKind::SymbolParenthesesR)? {
      arguments.push(self.parse_expr()?);

      // TODO: What if the comma is omitted?
      if self.is(&lexer::TokenKind::SymbolComma) {
        self.skip();
      }
    }

    self.skip_past(&lexer::TokenKind::SymbolParenthesesR)?;

    Ok(ast::CallExpr {
      callee_expr: Box::new(callee_expr),
      arguments,
    })
  }

  /// '~' %name '(' (%expr (,))* ')'
  fn parse_intrinsic_call(&mut self) -> ParserResult<ast::IntrinsicCall> {
    self.skip_past(&lexer::TokenKind::SymbolTilde)?;

    let kind = match self.parse_name()?.as_str() {
      "panic" => ast::IntrinsicKind::Panic,
      _ => return Err(self.expected("valid intrinsic name")),
    };

    self.skip_past(&lexer::TokenKind::SymbolParenthesesL)?;

    let mut arguments = vec![];

    while self.until(&lexer::TokenKind::SymbolParenthesesR)? {
      arguments.push(self.parse_expr()?);

      // TODO: What if the comma is omitted?
      if self.is(&lexer::TokenKind::SymbolComma) {
        self.skip();
      }
    }

    self.skip_past(&lexer::TokenKind::SymbolParenthesesR)?;

    Ok(ast::IntrinsicCall { kind, arguments })
  }

  /// %pattern
  fn parse_reference(&mut self) -> ParserResult<ast::Reference> {
    let pattern = self.parse_pattern(name_resolution::SymbolKind::Definition)?;

    Ok(ast::Reference(pattern))
  }

  /// %expr '=' %expr
  fn parse_assign_stmt(&mut self, assignee_expr: ast::Node) -> ParserResult<ast::AssignStmt> {
    self.skip_past(&lexer::TokenKind::SymbolEqual)?;

    let value = Box::new(self.parse_expr()?);

    Ok(ast::AssignStmt {
      assignee_expr: Box::new(assignee_expr),
      value,
    })
  }

  /// enum %name '{' (%name (','))* '}'
  fn parse_enum(&mut self) -> ParserResult<ast::Definition> {
    let span_start = self.index;

    self.skip_past(&lexer::TokenKind::KeywordEnum)?;

    let name = self.parse_name()?;

    self.skip_past(&lexer::TokenKind::SymbolBraceL)?;

    let mut variants = vec![];

    while self.until(&lexer::TokenKind::SymbolBraceR)? {
      variants.push(self.parse_name()?);

      // TODO: Iron out case for lonely comma.
      if self.is(&lexer::TokenKind::SymbolComma) {
        self.skip();
      }
    }

    // TODO: What if we reach `EOF` before closing brace?

    // Skip the closing brace symbol.
    self.skip();

    let enum_ = ast::NodeKind::Enum(ast::Enum {
      name: name.clone(),
      variants,
    });

    Ok(ast::Definition {
      symbol: Some((name, name_resolution::SymbolKind::Type)),
      node_ref_cell: cache::create_cached_node(ast::Node {
        kind: enum_,
        span: self.close_span(span_start),
        as_rvalue: false,
      }),
      unique_id: self.cache.create_unique_id(),
    })
  }

  /// struct %name '{' (%name ':' %type ';')* '}'
  fn parse_struct_type(&mut self) -> ParserResult<ast::Definition> {
    let span_start = self.index;

    self.skip_past(&lexer::TokenKind::KeywordStruct)?;

    let name = self.parse_name()?;

    self.skip_past(&lexer::TokenKind::SymbolBraceL)?;

    let mut fields = Vec::new();

    while self.until(&lexer::TokenKind::SymbolBraceR)? {
      let field_name = self.parse_name()?;

      self.skip_past(&lexer::TokenKind::SymbolColon)?;

      let field_type = self.parse_type()?;

      self.skip_past(&lexer::TokenKind::SymbolComma)?;
      fields.push((field_name, field_type));
    }

    // Skip the closing brace symbol.
    self.skip();

    let unique_id = self.cache.create_unique_id();

    let struct_type = ast::NodeKind::StructType(ast::StructType {
      name: name.clone(),
      fields,
      unique_id,
    });

    Ok(ast::Definition {
      symbol: Some((name, name_resolution::SymbolKind::Type)),
      node_ref_cell: cache::create_cached_node(ast::Node {
        kind: struct_type,
        span: self.close_span(span_start),
        as_rvalue: false,
      }),
      unique_id,
    })
  }

  /// new %name '{' (%name ':' %expr ',')* '}'
  fn parse_struct_value(&mut self) -> ParserResult<ast::StructValue> {
    self.skip_past(&lexer::TokenKind::KeywordNew)?;

    // TODO: Shouldn't it be `ScopeQualifier`?
    let struct_name = self.parse_name()?;

    self.skip_past(&lexer::TokenKind::SymbolBraceL)?;

    let mut fields = Vec::new();

    while self.until(&lexer::TokenKind::SymbolBraceR)? {
      let field = self.parse_expr()?;

      fields.push(field);

      // TODO: Disallow trailing comma.
      if self.is(&lexer::TokenKind::SymbolComma) {
        self.skip();
      }
    }

    // Skip the closing brace symbol.
    self.skip();

    Ok(ast::StructValue {
      struct_name,
      fields,
      target_id: None,
    })
  }

  /// fn '[' (%name (','))* ']' %prototype %block
  fn parse_closure(&mut self) -> ParserResult<ast::Definition> {
    let span_start = self.index;

    self.skip_past(&lexer::TokenKind::KeywordFn)?;

    let mut captures = Vec::new();

    if self.is(&lexer::TokenKind::SymbolBracketL) {
      self.skip();

      while self.until(&lexer::TokenKind::SymbolBracketR)? {
        captures.push((self.parse_name()?, None));
      }

      self.skip();
    }

    let prototype = self.parse_prototype()?;
    let body = self.parse_block()?;

    let closure = ast::NodeKind::Closure(ast::Closure {
      captures,
      prototype,
      body,
    });

    Ok(ast::Definition {
      symbol: None,
      node_ref_cell: cache::create_cached_node(ast::Node {
        kind: closure,
        span: self.close_span(span_start),
        as_rvalue: false,
      }),
      unique_id: self.cache.create_unique_id(),
    })
  }

  fn parse_struct_impl(&mut self) -> ParserResult<ast::StructImpl> {
    self.skip_past(&lexer::TokenKind::KeywordImpl)?;

    let mut struct_pattern = self.parse_pattern(name_resolution::SymbolKind::Type)?;
    let mut trait_pattern = None;

    if self.is(&lexer::TokenKind::KeywordFor) {
      trait_pattern = Some(struct_pattern);
      self.skip();
      struct_pattern = self.parse_pattern(name_resolution::SymbolKind::Type)?;
    }

    self.skip_past(&lexer::TokenKind::SymbolBraceL)?;

    // TODO: Support for trait specifications/implementations.

    let mut methods = Vec::new();

    while self.until(&lexer::TokenKind::SymbolBraceR)? {
      // TODO: Support for attributes.
      let method = self.parse_function(Vec::new())?;

      methods.push(method);
    }

    self.skip_past(&lexer::TokenKind::SymbolBraceR)?;

    Ok(ast::StructImpl {
      // TODO: Support for trait specialization.
      is_default: false,
      target_struct_pattern: struct_pattern,
      trait_pattern,
      methods,
    })
  }

  fn parse_trait(&mut self) -> ParserResult<ast::Definition> {
    let span_start = self.index;

    self.skip_past(&lexer::TokenKind::KeywordTrait)?;

    let name = self.parse_name()?;

    self.skip_past(&lexer::TokenKind::SymbolBraceL)?;

    let mut methods = Vec::new();

    while self.until(&lexer::TokenKind::SymbolBraceR)? {
      self.skip_past(&lexer::TokenKind::KeywordFn)?;

      let method_name = self.parse_name()?;
      let prototype = self.parse_prototype()?;

      methods.push((method_name, prototype));
    }

    self.skip_past(&lexer::TokenKind::SymbolBraceR)?;

    let trait_node = ast::Node {
      kind: ast::NodeKind::Trait(ast::Trait {
        name: name.clone(),
        methods,
      }),
      span: self.close_span(span_start),
      as_rvalue: false,
    };

    Ok(ast::Definition {
      symbol: Some((name, name_resolution::SymbolKind::Type)),
      node_ref_cell: cache::create_cached_node(trait_node),
      unique_id: self.cache.create_unique_id(),
    })
  }
}

#[cfg(test)]
mod tests {
  use super::*;

  #[test]
  fn proper_initial_values() {
    let mut context = cache::Cache::new();
    let parser = Parser::new(vec![], &mut context);

    assert_eq!(0, parser.index);
  }

  #[test]
  fn is() {
    let mut context = cache::Cache::new();
    let mut parser = Parser::new(Vec::new(), &mut context);

    assert!(!parser.is(&lexer::TokenKind::EOF));
    parser.index = 1;
    assert!(!parser.is(&lexer::TokenKind::EOF));
    parser.index = 0;
    parser.tokens.push((lexer::TokenKind::KeywordFn, 0));
    assert!(parser.is(&lexer::TokenKind::KeywordFn));
  }

  #[test]
  fn is_empty() {
    let mut context = cache::Cache::new();
    let parser = Parser::new(vec![], &mut context);

    assert_eq!(false, parser.is(&lexer::TokenKind::KeywordFn));
  }

  #[test]
  fn skip() {
    let mut context = cache::Cache::new();

    let mut parser = Parser::from_tokens(
      vec![lexer::TokenKind::KeywordFn, lexer::TokenKind::KeywordFn],
      &mut context,
    );

    parser.skip();
    assert_eq!(1, parser.index);
  }

  #[test]
  fn skip_out_of_bounds() {
    let mut context = cache::Cache::new();
    let mut parser = Parser::from_tokens(vec![lexer::TokenKind::KeywordFn], &mut context);

    parser.skip();
    assert_eq!(0, parser.index);
  }

  #[test]
  fn is_eof() {
    let mut context = cache::Cache::new();
    let mut parser = Parser::new(vec![], &mut context);

    assert!(parser.is_eof());
    parser.tokens.push((lexer::TokenKind::KeywordFn, 0));
    assert!(parser.is_eof());
    parser.tokens.push((lexer::TokenKind::KeywordFn, 0));
    assert!(!parser.is_eof());
    parser.skip();
    assert!(parser.is_eof());
  }

  #[test]
  fn after_pattern_is() {
    let mut context = cache::Cache::new();

    let mut parser = Parser::new(
      vec![(lexer::TokenKind::Identifier("test".to_string()), 0)],
      &mut context,
    );

    parser.tokens.push((lexer::TokenKind::SymbolBraceL, 0));
    assert!(parser.after_pattern_is(&lexer::TokenKind::SymbolBraceL));
    parser.tokens.pop();
    parser.tokens.push((lexer::TokenKind::SymbolDot, 0));

    parser
      .tokens
      .push((lexer::TokenKind::Identifier("foo".to_string()), 0));

    parser.tokens.push((lexer::TokenKind::SymbolBraceL, 0));
    assert!(parser.after_pattern_is(&lexer::TokenKind::SymbolBraceL));
  }

  #[test]
  fn is_binary_operator() {
    let mut context = cache::Cache::new();
    let mut parser = Parser::new(Vec::new(), &mut context);

    assert!(!parser.is_binary_operator(&lexer::TokenKind::SymbolBraceL));
    assert!(parser.is_binary_operator(&lexer::TokenKind::SymbolPlus));
    assert!(!parser.is_binary_operator(&lexer::TokenKind::SymbolEqual));
    parser.tokens.push((lexer::TokenKind::SymbolEqual, 0));
    assert!(!parser.is_binary_operator(&lexer::TokenKind::SymbolEqual));
    parser.tokens.push((lexer::TokenKind::SymbolEqual, 0));
    assert!(parser.is_binary_operator(&lexer::TokenKind::SymbolEqual));
    assert!(parser.is_binary_operator(&lexer::TokenKind::KeywordAnd));
    assert!(!parser.is_binary_operator(&lexer::TokenKind::EOF));
  }

  #[test]
  fn peek_is() {
    let mut context = cache::Cache::new();
    let mut parser = Parser::new(Vec::new(), &mut context);

    assert!(!parser.peek_is(&lexer::TokenKind::SymbolBraceL));
    parser.tokens.push((lexer::TokenKind::SymbolBraceL, 0));
    assert!(!parser.peek_is(&lexer::TokenKind::SymbolBraceL));
    parser.tokens.push((lexer::TokenKind::SymbolBraceL, 0));
    assert!(parser.peek_is(&lexer::TokenKind::SymbolBraceL));
  }

  // TODO: Add more tests.
}<|MERGE_RESOLUTION|>--- conflicted
+++ resolved
@@ -1,12 +1,8 @@
 use crate::{ast, cache, diagnostic, lexer, name_resolution};
 
-<<<<<<< HEAD
-// TODO: Add more test cases for larger numbers than `0`.
-=======
 pub const THIS_IDENTIFIER: &str = "this";
 
 // TODO: Add more test cases for larger numbers than `0`. Also, is there a need for a panic here? If so, consider using `unreachable!()`. Additionally, should `unreachabe!()` panics even be reported on the documentation?
->>>>>>> 2ccfe5de
 /// Determine the minimum bit-size in which a number can fit.
 fn minimum_int_size_of(number: &rug::Integer) -> Option<ast::IntSize> {
   let minimum_bit_size = number.significant_bits();
