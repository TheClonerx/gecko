use crate::{ast, context, dispatch};
use inkwell::{types::BasicType, values::BasicValue};
use std::convert::TryFrom;

<<<<<<< HEAD
pub const MAIN_NAME: &str = "main";
=======
pub const MAIN_FUNCTION_NAME: &str = "main";
>>>>>>> 0d08b696

pub trait Lower {
  fn lower<'a, 'ctx>(
    &self,
    generator: &mut LlvmGenerator<'a, 'ctx>,
    context: &mut context::Context,
  ) -> Option<inkwell::values::BasicValueEnum<'ctx>>;
}

impl Lower for ast::Node {
  fn lower<'a, 'ctx>(
    &self,
    generator: &mut LlvmGenerator<'a, 'ctx>,
    context: &mut context::Context,
  ) -> Option<inkwell::values::BasicValueEnum<'ctx>> {
    dispatch!(self, Lower::lower, generator, context)
  }
}

impl Lower for ast::StructDef {
  fn lower<'a, 'ctx>(
    &self,
    _generator: &mut LlvmGenerator<'a, 'ctx>,
    _context: &mut context::Context,
  ) -> Option<inkwell::values::BasicValueEnum<'ctx>> {
    None
  }
}

impl Lower for ast::Enum {
  fn lower<'a, 'ctx>(
    &self,
    generator: &mut LlvmGenerator<'a, 'ctx>,
    _context: &mut context::Context,
  ) -> Option<inkwell::values::BasicValueEnum<'ctx>> {
    for (index, name) in self.variants.iter().enumerate() {
      let llvm_variant_global = generator.llvm_module.add_global(
        generator.llvm_context.i32_type(),
        Some(inkwell::AddressSpace::Const),
        format!("{}.{}", self.name, name).as_str(),
      );

      llvm_variant_global.set_initializer(
        &generator
          .llvm_context
          .i32_type()
          .const_int(index as u64, false),
      );
    }

    None
  }
}

impl Lower for ast::LValueAssignStmt {
  fn lower<'a, 'ctx>(
    &self,
    generator: &mut LlvmGenerator<'a, 'ctx>,
    context: &mut context::Context,
  ) -> Option<inkwell::values::BasicValueEnum<'ctx>> {
    let llvm_value = self.value.lower(generator, context).unwrap();

    // TODO: Here we should only be retrieving, no memoization should be done by this point (variables are declared top-down).
    let llvm_target = self.lvalue_expr.lower(generator, context).unwrap();

    let llvm_new_variable = generator
      .llvm_builder
      .build_alloca(llvm_target.get_type(), "assign");

    // FIXME: This part is causing problems (segfault).
    let llvm_new_variable_ptr = generator
      .llvm_builder
      .build_load(llvm_new_variable, "assign.ptr")
      .into_pointer_value();

    generator
      .llvm_builder
      .build_store(llvm_new_variable_ptr, llvm_value);

    // TODO: Shouldn't the declaration be replaced as well? Think this through.
    // FIXME: Temporarily commented out.
    // Remove the original variable.
    // generator.definitions.remove(&definition_key);

    // TODO: We're inserting a `load` instruction value here, yet on variable references we insert an `alloca` instruction. Research.
    // FIXME: Temporarily commented out.
    // Replace it with the new one.
    // generator
    //   .definitions
    //   .insert(definition_key, llvm_new_variable_ptr.as_basic_value_enum());

    None
  }
}

impl Lower for ast::ContinueStmt {
  fn lower<'a, 'ctx>(
    &self,
    generator: &mut LlvmGenerator<'a, 'ctx>,
    _context: &mut context::Context,
  ) -> Option<inkwell::values::BasicValueEnum<'ctx>> {
    generator
      .llvm_builder
      .build_unconditional_branch(generator.get_current_block());

    None
  }
}

impl Lower for ast::ArrayIndexing {
  fn lower<'a, 'ctx>(
    &self,
    generator: &mut LlvmGenerator<'a, 'ctx>,
    context: &mut context::Context,
  ) -> Option<inkwell::values::BasicValueEnum<'ctx>> {
    let _llvm_index = self
      .index
      .lower(generator, context)
      .unwrap()
      .into_int_value();

    let _llvm_target_array = generator.memoize_or_retrieve(self.definition_key.unwrap(), context);

    // TODO: Implement.
    todo!();
    // generator
    //   .llvm_builder
    //   .build_extract_value(
    //     llvm_target_array.into_array_value(),
    //     llvm_index,
    //     "array_indexing",
    //   )
    //   .unwrap()
  }
}

impl Lower for ast::ArrayValue {
  fn lower<'a, 'ctx>(
    &self,
    generator: &mut LlvmGenerator<'a, 'ctx>,
    context: &mut context::Context,
  ) -> Option<inkwell::values::BasicValueEnum<'ctx>> {
    let mut llvm_values = Vec::new();

    llvm_values.reserve(self.elements.len());

    for element in &self.elements {
      llvm_values.push(element.lower(generator, context).unwrap());
    }

    // TODO: Is this cast (usize -> u32) safe?
    let llvm_array_type = if llvm_values.is_empty() {
      generator.lower_type(self.explicit_type.as_ref().unwrap())
    } else {
      llvm_values.first().unwrap().get_type()
    }
    .array_type(llvm_values.len() as u32);

    let llvm_array_alloca = generator
      .llvm_builder
      .build_alloca(llvm_array_type, "array.value");

    let llvm_array_ref = generator
      .llvm_builder
      .build_load(llvm_array_alloca, "array.load")
      .into_array_value();

    // TODO: Double loop is redundant (adds complexity). With a single one should be fine. Re-implement.
    for (index, llvm_value) in llvm_values.iter().enumerate() {
      generator.llvm_builder.build_insert_value(
        llvm_array_ref,
        llvm_value.clone(),
        // TODO: Is this cast safe?
        index as u32,
        "array_init",
      );
    }

    Some(llvm_array_ref.as_basic_value_enum())
  }
}

impl Lower for ast::Parameter {
  fn lower<'a, 'ctx>(
    &self,
    generator: &mut LlvmGenerator<'a, 'ctx>,
    _context: &mut context::Context,
  ) -> Option<inkwell::values::BasicValueEnum<'ctx>> {
    // TODO: In the future, consider having an `alloca` per parameter, for simpler tracking of them.
    Some(
      generator
        .llvm_function_buffer
        .unwrap()
        .get_nth_param(self.2)
        .unwrap(),
    )
  }
}

impl Lower for ast::UnsafeBlockStmt {
  fn lower<'a, 'ctx>(
    &self,
    generator: &mut LlvmGenerator<'a, 'ctx>,
    context: &mut context::Context,
  ) -> Option<inkwell::values::BasicValueEnum<'ctx>> {
    self.0.lower(generator, context);

    None
  }
}

impl Lower for ast::BinaryExpr {
  fn lower<'a, 'ctx>(
    &self,
    generator: &mut LlvmGenerator<'a, 'ctx>,
    context: &mut context::Context,
  ) -> Option<inkwell::values::BasicValueEnum<'ctx>> {
    let llvm_left_value = self.left.lower(generator, context).unwrap();
    let llvm_right_value = self.right.lower(generator, context).unwrap();

    // NOTE: By this point, we assume that both values are of the same type.
    let is_int_values = llvm_left_value.is_int_value();

    // TODO: Make use of.
    // let is_signed = llvm_left_value.into_int_value().get_sign_extended_constant();

    Some(match self.operator {
      ast::OperatorKind::Add if is_int_values => generator
        .llvm_builder
        .build_int_add(
          llvm_left_value.into_int_value(),
          llvm_right_value.into_int_value(),
          "int_add_op",
        )
        .as_basic_value_enum(),
      ast::OperatorKind::Add => generator
        .llvm_builder
        .build_float_add(
          llvm_left_value.into_float_value(),
          llvm_right_value.into_float_value(),
          "float_add_op",
        )
        .as_basic_value_enum(),
      ast::OperatorKind::SubtractOrNegate if is_int_values => generator
        .llvm_builder
        .build_int_sub(
          llvm_left_value.into_int_value(),
          llvm_right_value.into_int_value(),
          "int_subtract_op",
        )
        .as_basic_value_enum(),
      ast::OperatorKind::SubtractOrNegate => generator
        .llvm_builder
        .build_float_sub(
          llvm_left_value.into_float_value(),
          llvm_right_value.into_float_value(),
          "float_subtract_op",
        )
        .as_basic_value_enum(),
      ast::OperatorKind::MultiplyOrDereference if is_int_values => generator
        .llvm_builder
        .build_int_mul(
          llvm_left_value.into_int_value(),
          llvm_right_value.into_int_value(),
          "int_multiply_op",
        )
        .as_basic_value_enum(),
      ast::OperatorKind::MultiplyOrDereference => generator
        .llvm_builder
        .build_float_mul(
          llvm_left_value.into_float_value(),
          llvm_right_value.into_float_value(),
          "float_multiply_op",
        )
        .as_basic_value_enum(),
      // TODO: What if there's division by zero?
      // TODO: Support for unsgined division?
      ast::OperatorKind::Divide if is_int_values => generator
        .llvm_builder
        .build_int_signed_div(
          llvm_left_value.into_int_value(),
          llvm_right_value.into_int_value(),
          "int_divide_op",
        )
        .as_basic_value_enum(),
      ast::OperatorKind::Divide => generator
        .llvm_builder
        .build_float_div(
          llvm_left_value.into_float_value(),
          llvm_right_value.into_float_value(),
          "float_divide_op",
        )
        .as_basic_value_enum(),
      ast::OperatorKind::LessThan if is_int_values => generator
        .llvm_builder
        .build_int_compare(
          // TODO: Support for unsigned?
          inkwell::IntPredicate::SLT,
          llvm_left_value.into_int_value(),
          llvm_right_value.into_int_value(),
          "int_less_than_op",
        )
        .as_basic_value_enum(),
      ast::OperatorKind::LessThan => generator
        .llvm_builder
        .build_float_compare(
          inkwell::FloatPredicate::OLT,
          llvm_left_value.into_float_value(),
          llvm_right_value.into_float_value(),
          "float_less_than_op",
        )
        .as_basic_value_enum(),
      ast::OperatorKind::GreaterThan if is_int_values => generator
        .llvm_builder
        .build_int_compare(
          // TODO: Support for unsigned?
          inkwell::IntPredicate::SGT,
          llvm_left_value.into_int_value(),
          llvm_right_value.into_int_value(),
          "int_greater_than_op",
        )
        .as_basic_value_enum(),
      ast::OperatorKind::GreaterThan => generator
        .llvm_builder
        .build_float_compare(
          inkwell::FloatPredicate::OGT,
          llvm_left_value.into_float_value(),
          llvm_right_value.into_float_value(),
          "float_greater_than_op",
        )
        .as_basic_value_enum(),
      ast::OperatorKind::LessThanOrEqual if is_int_values => generator
        .llvm_builder
        .build_int_compare(
          inkwell::IntPredicate::SLE,
          llvm_left_value.into_int_value(),
          llvm_right_value.into_int_value(),
          "int_less_than_or_equal_op",
        )
        .as_basic_value_enum(),
      ast::OperatorKind::LessThanOrEqual => generator
        .llvm_builder
        .build_float_compare(
          inkwell::FloatPredicate::OLE,
          llvm_left_value.into_float_value(),
          llvm_right_value.into_float_value(),
          "float_less_than_or_equal_op",
        )
        .as_basic_value_enum(),
      ast::OperatorKind::GreaterThanOrEqual if is_int_values => generator
        .llvm_builder
        .build_int_compare(
          inkwell::IntPredicate::SGE,
          llvm_left_value.into_int_value(),
          llvm_right_value.into_int_value(),
          "int_greater_than_or_equal_op",
        )
        .as_basic_value_enum(),
      ast::OperatorKind::GreaterThanOrEqual => generator
        .llvm_builder
        .build_float_compare(
          inkwell::FloatPredicate::OGE,
          llvm_left_value.into_float_value(),
          llvm_right_value.into_float_value(),
          "float_greater_than_or_equal_op",
        )
        .as_basic_value_enum(),
      // TODO: Support for all operators.
      _ => todo!(),
    })
  }
}

impl Lower for ast::VariableRef {
  fn lower<'a, 'ctx>(
    &self,
    generator: &mut LlvmGenerator<'a, 'ctx>,
    context: &mut context::Context,
  ) -> Option<inkwell::values::BasicValueEnum<'ctx>> {
    Some(generator.memoize_or_retrieve(self.definition_key.unwrap(), context))

    // TODO: This removes ability to use pointers at all. For this reason, it was commented out.
    // TODO: This logic is here to make up for parameters not being pointer values. Is this okay?
    // if llvm_variable.is_pointer_value() {
    //   generator.llvm_builder.build_load(
    //     llvm_variable.into_pointer_value(),
    //     format!("{}.load", self.name).as_str(),
    //   )
    // } else {
    //   llvm_variable
    // }
  }
}

impl Lower for ast::WhileStmt {
  fn lower<'a, 'ctx>(
    &self,
    generator: &mut LlvmGenerator<'a, 'ctx>,
    context: &mut context::Context,
  ) -> Option<inkwell::values::BasicValueEnum<'ctx>> {
    // NOTE: At this point, the condition should be verified to be a boolean by the type-checker.
    let llvm_condition = self
      .condition
      .lower(generator, context)
      .unwrap()
      .into_int_value();

    let llvm_current_function = generator.llvm_function_buffer.unwrap();

    let llvm_then_block = generator
      .llvm_context
      .append_basic_block(llvm_current_function, "while.then");

    let llvm_after_block = generator
      .llvm_context
      .append_basic_block(llvm_current_function, "while.after");

    generator.llvm_builder.build_conditional_branch(
      llvm_condition,
      llvm_then_block,
      llvm_after_block,
    );

    generator.llvm_builder.position_at_end(llvm_then_block);
    generator.next_block = Some(llvm_after_block);
    self.body.lower(generator, context);

    // Fallthrough or loop if applicable.
    if llvm_then_block.get_terminator().is_none() {
      generator.llvm_builder.position_at_end(llvm_then_block);

      generator.llvm_builder.build_conditional_branch(
        llvm_condition,
        llvm_then_block,
        llvm_after_block,
      );
    }

    generator.llvm_builder.position_at_end(llvm_after_block);

    None
  }
}

impl Lower for ast::IfStmt {
  fn lower<'a, 'ctx>(
    &self,
    generator: &mut LlvmGenerator<'a, 'ctx>,
    context: &mut context::Context,
  ) -> Option<inkwell::values::BasicValueEnum<'ctx>> {
    // TODO: Add logic for the `else` branch.

    let llvm_condition = self.condition.lower(generator, context).unwrap();
    let llvm_current_function = generator.llvm_function_buffer.unwrap();

    let llvm_then_block = generator
      .llvm_context
      .append_basic_block(llvm_current_function, "if.then");

    let llvm_after_block = generator
      .llvm_context
      .append_basic_block(llvm_current_function, "if.after");

    // NOTE: At this point, the condition must be verified to be a boolean by the type-checker.
    generator.llvm_builder.build_conditional_branch(
      llvm_condition.into_int_value(),
      llvm_then_block,
      llvm_after_block,
    );

    generator.llvm_builder.position_at_end(llvm_then_block);
    self.then_block.lower(generator, context);

    // Fallthrough if applicable.
    if llvm_then_block.get_terminator().is_none() {
      generator
        .llvm_builder
        .build_unconditional_branch(llvm_after_block);
    }

    generator.llvm_builder.position_at_end(llvm_after_block);

    None
  }
}

impl Lower for ast::Literal {
  fn lower<'a, 'ctx>(
    &self,
    generator: &mut LlvmGenerator<'a, 'ctx>,
    _context: &mut context::Context,
  ) -> Option<inkwell::values::BasicValueEnum<'ctx>> {
    Some(match self {
      ast::Literal::Int(value, integer_kind) => {
        let llvm_int_type = generator
          .llvm_context
          .custom_width_int_type(match integer_kind {
            ast::IntSize::I8 | ast::IntSize::U8 => 8,
            ast::IntSize::I16 | ast::IntSize::U16 => 16,
            ast::IntSize::I32 | ast::IntSize::U32 => 32,
            ast::IntSize::I64 | ast::IntSize::U64 => 64,
            ast::IntSize::Isize | ast::IntSize::Usize => 128,
          });

        llvm_int_type
          .const_int(
            value.clone(),
            match integer_kind {
              ast::IntSize::I8
              | ast::IntSize::I16
              | ast::IntSize::I32
              | ast::IntSize::I64
              | ast::IntSize::Isize => true,
              _ => false,
            },
          )
          .as_basic_value_enum()
      }
      ast::Literal::Char(value) => generator
        .llvm_context
        .i8_type()
        // TODO: Is this cloning?
        .const_int(*value as u64, false)
        .as_basic_value_enum(),
      ast::Literal::Bool(value) => generator
        .llvm_context
        .bool_type()
        // TODO: Is this cloning?
        .const_int(*value as u64, false)
        .as_basic_value_enum(),
      ast::Literal::String(value) => generator
        .llvm_builder
        .build_global_string_ptr(value.as_str(), "string_literal")
        .as_basic_value_enum(),
    })
  }
}

impl Lower for ast::Function {
  fn lower<'a, 'ctx>(
    &self,
    generator: &mut LlvmGenerator<'a, 'ctx>,
    context: &mut context::Context,
  ) -> Option<inkwell::values::BasicValueEnum<'ctx>> {
    let llvm_function_type = generator.lower_prototype(&self.prototype);

    // TODO: Investigate whether this is enough. What about nested pointer types (`**`, etc.)?
    if let Some(return_type) = llvm_function_type.get_return_type() {
      generator.return_expects_rvalue = !return_type.is_pointer_type();
    }

<<<<<<< HEAD
    let is_main = self.name == MAIN_NAME;
=======
    let is_main = self.name == MAIN_FUNCTION_NAME;
>>>>>>> 0d08b696

    let llvm_function_name = if is_main {
      // TODO: Name being cloned. Is this okay?
      self.name.to_owned()
    } else {
      mangle_name(&generator.module_name, &self.name)
    };

    // FIXME: Function is emitted twice when being called. This is because first the function is lowered when it is invoked, then again during reaching its declaration. This is temporary fix.
    if let Some(llvm_existing_function) = generator
      .llvm_module
      .get_function(llvm_function_name.as_str())
    {
      return Some(
        llvm_existing_function
          .as_global_value()
          .as_basic_value_enum(),
      );
    }

    let llvm_function = generator.llvm_module.add_function(
      llvm_function_name.as_str(),
      llvm_function_type,
      Some(if is_main {
        inkwell::module::Linkage::External
      } else {
        inkwell::module::Linkage::Private
      }),
    );

    generator.llvm_function_buffer = Some(llvm_function);

    // TODO: Use a zipper, along with a chain. Actually, is this necessary?
    for (i, ref mut llvm_parameter) in llvm_function.get_param_iter().enumerate() {
      // TODO: Ensure safe access.
      let parameter = &self.prototype.parameters[i];

      parameter.lower(generator, context);
      llvm_parameter.set_name(parameter.0.as_str());
    }

    let llvm_entry_block = generator
      .llvm_context
      .append_basic_block(llvm_function, "fn.entry");

    generator.llvm_builder.position_at_end(llvm_entry_block);
    self.body.lower(generator, context);

    // Build return void instruction if the function doesn't return.
    if generator.get_current_block().get_terminator().is_none() {
      generator.llvm_builder.build_return(None);
    }

    // TODO: Is this necessary when we're already verifying the LLVM module?
    // Verify the LLVM function to be well-formed.
    assert!(llvm_function.verify(false));

    Some(llvm_function.as_global_value().as_basic_value_enum())
  }
}

impl Lower for ast::Extern {
  fn lower<'a, 'ctx>(
    &self,
    generator: &mut LlvmGenerator<'a, 'ctx>,
    _: &mut context::Context,
  ) -> Option<inkwell::values::BasicValueEnum<'ctx>> {
    let llvm_function_type = generator.lower_prototype(&self.prototype);

    let llvm_external_function = generator.llvm_module.add_function(
      self.name.as_str(),
      llvm_function_type,
      Some(inkwell::module::Linkage::External),
    );

    assert!(llvm_external_function.verify(false));

    Some(
      llvm_external_function
        .as_global_value()
        .as_basic_value_enum(),
    )
  }
}

impl Lower for ast::Block {
  fn lower<'a, 'ctx>(
    &self,
    generator: &mut LlvmGenerator<'a, 'ctx>,
    context: &mut context::Context,
  ) -> Option<inkwell::values::BasicValueEnum<'ctx>> {
    for statement in &self.statements {
      statement.lower(generator, context);

      // Do not continue lowering statements if the current block is terminated.
      if generator.get_current_block().get_terminator().is_some() {
        break;
      }
    }

    None
  }
}

impl Lower for ast::ReturnStmt {
  fn lower<'a, 'ctx>(
    &self,
    generator: &mut LlvmGenerator<'a, 'ctx>,
    context: &mut context::Context,
  ) -> Option<inkwell::values::BasicValueEnum<'ctx>> {
    let llvm_return_value = if let Some(return_value) = &self.value {
      let llvm_value = return_value.lower(generator, context).unwrap();

      // TODO: Should this only apply for return statements? What about variable declarations or assignments?
      // Perform an implicit dereference if applicable.
      let llvm_final_value =
        if generator.return_expects_rvalue && llvm_value.get_type().is_pointer_type() {
          generator
            .llvm_builder
            // TODO: Is the value always going to be a pointer value?
            .build_load(
              llvm_value.into_pointer_value(),
              "implicit_rvalue_dereference",
            )
        } else {
          llvm_value
        };

      Some(llvm_final_value)
    } else {
      None
    };

    generator.build_return(llvm_return_value);

    None
  }
}

impl Lower for ast::UnaryExpr {
  fn lower<'a, 'ctx>(
    &self,
    generator: &mut LlvmGenerator<'a, 'ctx>,
    context: &mut context::Context,
  ) -> Option<inkwell::values::BasicValueEnum<'ctx>> {
    let llvm_value = self.expr.lower(generator, context).unwrap();

    Some(match self.operator {
      ast::OperatorKind::Not => {
        // NOTE: We expect the value to be a boolean. This should be enforced during type-checking.
        generator
          .llvm_builder
          .build_not(llvm_value.into_int_value(), "not")
          .as_basic_value_enum()
      }
      ast::OperatorKind::SubtractOrNegate => {
        // NOTE: We expect the value to be an integer or float. This should be enforced during type-checking.
        if llvm_value.is_int_value() {
          generator
            .llvm_builder
            .build_int_neg(llvm_value.into_int_value(), "negate")
            .as_basic_value_enum()
        } else {
          generator
            .llvm_builder
            .build_float_neg(llvm_value.into_float_value(), "negate")
            .as_basic_value_enum()
        }
      }
      ast::OperatorKind::AddressOf => {
        // FIXME: Also, have to verify lifetimes. This isn't nearly started.
        // FIXME: Cannot bind references to temporary values. Must only be to existing definitions. This should be enforced during type-checking.

        // TODO: Hot-fix for avoiding temporary values.
        assert!(llvm_value.is_pointer_value());

        llvm_value
      }
      // FIXME: Type-checker must verify this action, since it is assumed that the value is a pointer.
      ast::OperatorKind::MultiplyOrDereference => generator
        .llvm_builder
        .build_load(llvm_value.into_pointer_value(), "dereference"),
      _ => unreachable!(),
    })
  }
}

impl Lower for ast::LetStmt {
  fn lower<'a, 'ctx>(
    &self,
    generator: &mut LlvmGenerator<'a, 'ctx>,
    context: &mut context::Context,
  ) -> Option<inkwell::values::BasicValueEnum<'ctx>> {
    let llvm_type = generator.lower_type(&self.ty);

    let llvm_alloca_ptr = generator
      .llvm_builder
      .build_alloca(llvm_type, self.name.as_str());

    let llvm_value = self.value.lower(generator, context).unwrap();

    // TODO: Shouldn't there be a load instruction first?
    generator
      .llvm_builder
      .build_store(llvm_alloca_ptr, llvm_value);

    Some(llvm_alloca_ptr.as_basic_value_enum())
  }
}

impl Lower for ast::FunctionCall {
  fn lower<'a, 'ctx>(
    &self,
    generator: &mut LlvmGenerator<'a, 'ctx>,
    context: &mut context::Context,
  ) -> Option<inkwell::values::BasicValueEnum<'ctx>> {
    let llvm_arguments = self
      .arguments
      .iter()
      .map(|argument| argument.lower(generator, context).unwrap().into())
      .collect::<Vec<_>>();

    let llvm_target_function = generator
      .memoize_or_retrieve(self.callee_key.unwrap(), context)
      .into_pointer_value();

    let llvm_call_value = generator.llvm_builder.build_call(
      inkwell::values::CallableValue::try_from(llvm_target_function).unwrap(),
      llvm_arguments.as_slice(),
      format!("{}.call", self.callee_id.to_string()).as_str(),
    );

    let llvm_call_basic_value_result = llvm_call_value.try_as_basic_value();

    if llvm_call_basic_value_result.is_left() {
      Some(llvm_call_basic_value_result.left().unwrap())
    } else {
      None
    }
  }
}

impl Lower for ast::BreakStmt {
  fn lower<'a, 'ctx>(
    &self,
    generator: &mut LlvmGenerator<'a, 'ctx>,
    _context: &mut context::Context,
  ) -> Option<inkwell::values::BasicValueEnum<'ctx>> {
    // TODO: What happens if there are nested loops? Will the buffer be overwritten?
    // NOTE: By this point, we assume that whether we're actually in a loop was handled by the type-checker.
    generator
      .llvm_builder
      .build_unconditional_branch(generator.next_block.unwrap());

    None
  }
}

impl Lower for ast::Definition {
  fn lower<'a, 'ctx>(
    &self,
    generator: &mut LlvmGenerator<'a, 'ctx>,
    context: &mut context::Context,
  ) -> Option<inkwell::values::BasicValueEnum<'ctx>> {
    // FIXME: This will error for structs, since they are types.
    Some(generator.memoize_or_retrieve(self.key, context))
  }
}

impl Lower for ast::ExprStmt {
  fn lower<'a, 'ctx>(
    &self,
    generator: &mut LlvmGenerator<'a, 'ctx>,
    context: &mut context::Context,
  ) -> Option<inkwell::values::BasicValueEnum<'ctx>> {
    self.expr.lower(generator, context)
  }
}

pub struct LlvmGenerator<'a, 'ctx> {
  module_name: String,
  llvm_context: &'ctx inkwell::context::Context,
  llvm_module: &'a inkwell::module::Module<'ctx>,
  llvm_builder: inkwell::builder::Builder<'ctx>,
  llvm_function_buffer: Option<inkwell::values::FunctionValue<'ctx>>,
  // TODO: Shouldn't this be a vector instead?
  definitions:
    std::collections::HashMap<context::DefinitionKey, inkwell::values::BasicValueEnum<'ctx>>,
  next_block: Option<inkwell::basic_block::BasicBlock<'ctx>>,
  return_expects_rvalue: bool,
}

impl<'a, 'ctx> LlvmGenerator<'a, 'ctx> {
  pub fn new(
    module_name: String,
    llvm_context: &'ctx inkwell::context::Context,
    llvm_module: &'a inkwell::module::Module<'ctx>,
  ) -> Self {
    Self {
      module_name,
      llvm_context,
      llvm_module,
      llvm_builder: llvm_context.create_builder(),
      llvm_function_buffer: None,
      definitions: std::collections::HashMap::new(),
      next_block: None,
      return_expects_rvalue: false,
    }
  }

  fn lower_type(&self, ty: &ast::Type) -> inkwell::types::BasicTypeEnum<'ctx> {
    match ty {
      ast::Type::Primitive(primitive_type) => match primitive_type {
        ast::PrimitiveType::Bool => self.llvm_context.bool_type().as_basic_type_enum(),
        ast::PrimitiveType::Int(size) => {
          // TODO: Should we handle unsigned integers here?

          let llvm_int_type = self.llvm_context.custom_width_int_type(match size {
            ast::IntSize::I8 | ast::IntSize::U8 => 8,
            ast::IntSize::I16 | ast::IntSize::U16 => 16,
            ast::IntSize::I32 | ast::IntSize::U32 => 32,
            ast::IntSize::I64 | ast::IntSize::U64 => 64,
            ast::IntSize::Isize | ast::IntSize::Usize => 128,
          });

          llvm_int_type.as_basic_type_enum()
        }
        ast::PrimitiveType::Char => self.llvm_context.i8_type().as_basic_type_enum(),
        ast::PrimitiveType::String => self
          .llvm_context
          .i8_type()
          .ptr_type(inkwell::AddressSpace::Generic)
          .as_basic_type_enum(),
      },
      ast::Type::Array(element_type, size) => self
        .lower_type(&element_type)
        .array_type(size.clone())
        .as_basic_type_enum(),
      ast::Type::Pointer(pointee_type) => self
        .lower_type(&pointee_type)
        .ptr_type(inkwell::AddressSpace::Generic)
        .as_basic_type_enum(),
      ast::Type::Struct(struct_def) => {
        let llvm_field_types = struct_def
          .fields
          .iter()
          .map(|field| self.lower_type(&field.1))
          .collect::<Vec<_>>();

        self
          .llvm_context
          .struct_type(llvm_field_types.as_slice(), false)
          .as_basic_type_enum()
      }
    }
  }

  fn lower_prototype(&self, prototype: &ast::Prototype) -> inkwell::types::FunctionType<'ctx> {
    let llvm_parameter_types = prototype
      .parameters
      .iter()
      .map(|parameter| self.lower_type(&parameter.1).into())
      .collect::<Vec<_>>();

    // TODO: Simplify code (find common ground between `void` and `basic` types).
    if let Some(return_type) = prototype.return_type {
      self
        .lower_type(&return_type)
        // TODO: Is `is_variadic` being copied?
        .fn_type(llvm_parameter_types.as_slice(), prototype.is_variadic)
        .ptr_type(inkwell::AddressSpace::Generic)
        .into()
    } else {
      self
        .llvm_context
        .void_type()
        // TODO: Is `is_variadic` being copied?
        .fn_type(llvm_parameter_types.as_slice(), prototype.is_variadic)
        .ptr_type(inkwell::AddressSpace::Generic)
        .as_basic_type_enum()
    }
    .into_pointer_type()
    .get_element_type()
    .into_function_type()
  }

  fn get_current_block(&self) -> inkwell::basic_block::BasicBlock<'ctx> {
    self.llvm_builder.get_insert_block().unwrap()
  }

  fn build_return(&mut self, return_value: Option<inkwell::values::BasicValueEnum<'ctx>>) {
    // TODO: Consider mixing this with the function's terminator check, for void functions?
    // Only build a single return instruction per block.
    if self.get_current_block().get_terminator().is_some() {
      return;
    } else if let Some(return_value) = return_value {
      self.llvm_builder.build_return(Some(&return_value));
    } else {
      self.llvm_builder.build_return(None);
    }
  }

  fn memoize_or_retrieve(
    &mut self,
    definition_key: context::DefinitionKey,
    context: &mut context::Context,
  ) -> inkwell::values::BasicValueEnum<'ctx> {
    if !self.definitions.contains_key(&definition_key) {
      // TODO: Will there be a case where we'd need the buffers to change? If so, take in a flag parameter.
      let previous_function_buffer = self.llvm_function_buffer;
      let previous_block = self.llvm_builder.get_insert_block();

      // If the definition is not already memoized, memoize it.
      // This retrieval will panic in case of a logic error (internal error).
      let result = std::rc::Rc::clone(context.declarations.get_mut(&definition_key).unwrap())
        .borrow_mut()
        .lower(self, context)
        .unwrap();

      // TODO: Should we be inserting the definition key here?
      self.definitions.insert(definition_key, result);

      // Restore buffers after processing.
      if let Some(previous_block) = previous_block {
        self.llvm_builder.position_at_end(previous_block);
      }

      self.llvm_function_buffer = previous_function_buffer;

      return result;
    }

    // NOTE: The LLVM value is not copied, but rather the reference to it.
    self.definitions.get(&definition_key).unwrap().clone()
  }
}

// TODO: Receive scope path as `std::path::PathBuf` instead?
fn mangle_name(scope_name: &String, name: &String) -> String {
  format!(".{}.{}", scope_name, name)
}<|MERGE_RESOLUTION|>--- conflicted
+++ resolved
@@ -2,11 +2,7 @@
 use inkwell::{types::BasicType, values::BasicValue};
 use std::convert::TryFrom;
 
-<<<<<<< HEAD
-pub const MAIN_NAME: &str = "main";
-=======
 pub const MAIN_FUNCTION_NAME: &str = "main";
->>>>>>> 0d08b696
 
 pub trait Lower {
   fn lower<'a, 'ctx>(
@@ -558,11 +554,7 @@
       generator.return_expects_rvalue = !return_type.is_pointer_type();
     }
 
-<<<<<<< HEAD
-    let is_main = self.name == MAIN_NAME;
-=======
     let is_main = self.name == MAIN_FUNCTION_NAME;
->>>>>>> 0d08b696
 
     let llvm_function_name = if is_main {
       // TODO: Name being cloned. Is this okay?
