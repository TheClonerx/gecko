--- conflicted
+++ resolved
@@ -869,9 +869,8 @@
   fn lower<'a, 'ctx>(
     &self,
     generator: &mut LlvmGenerator<'a, 'ctx>,
-<<<<<<< HEAD
-    _: &mut context::Context,
-  ) -> inkwell::values::BasicValueEnum<'ctx> {
+    _: &cache::Cache,
+  ) -> Option<inkwell::values::BasicValueEnum<'ctx>> {
     match self {
       ast::Literal::Float(value, float_kind) => {
         let llvm_float_type = match float_kind {
@@ -880,15 +879,12 @@
           ast::FloatSize::F64 => generator.llvm_context.f64_type(),
           ast::FloatSize::F128 => generator.llvm_context.f128_type(),
         };
-        llvm_float_type
-          .const_float_from_string(&value.to_string_radix(16, None))
-          .as_basic_value_enum()
+        Some(
+          llvm_float_type
+            .const_float_from_string(&value.to_string_radix(16, None))
+            .as_basic_value_enum(),
+        )
       }
-=======
-    _cache: &cache::Cache,
-  ) -> Option<inkwell::values::BasicValueEnum<'ctx>> {
-    Some(match self {
->>>>>>> b1eb9c7e
       ast::Literal::Int(value, integer_kind) => {
         let llvm_int_type = generator
           .llvm_context
@@ -900,51 +896,56 @@
             ast::IntSize::Isize | ast::IntSize::Usize => 128,
           });
 
-        llvm_int_type
-<<<<<<< HEAD
-          .const_int_from_string(
-            value.to_string_radix(16).as_str(),
-            inkwell::types::StringRadix::Hexadecimal,
-=======
-          .const_int(
-            value.clone(),
-            match integer_kind {
-              ast::IntSize::I8
-              | ast::IntSize::I16
-              | ast::IntSize::I32
-              | ast::IntSize::I64
-              | ast::IntSize::Isize => true,
-              _ => false,
-            },
->>>>>>> b1eb9c7e
-          )
-          .unwrap()
-          .as_basic_value_enum()
+        Some(
+          llvm_int_type
+            .const_int(
+              value
+                .to_u64()
+                .expect("Number cannot fit in an 64bit integer"),
+              match integer_kind {
+                ast::IntSize::I8
+                | ast::IntSize::I16
+                | ast::IntSize::I32
+                | ast::IntSize::I64
+                | ast::IntSize::Isize => true,
+                _ => false,
+              },
+            )
+            .as_basic_value_enum(),
+        )
       }
-      ast::Literal::Char(value) => generator
-        .llvm_context
-        .i8_type()
-        // TODO: Is this cloning?
-        .const_int(*value as u64, false)
-        .as_basic_value_enum(),
-      ast::Literal::Bool(value) => generator
-        .llvm_context
-        .bool_type()
-        // TODO: Is this cloning?
-        .const_int(*value as u64, false)
-        .as_basic_value_enum(),
-      ast::Literal::String(value) => generator
-        .llvm_builder
-        .build_global_string_ptr(value.as_str(), "string_literal")
-        .as_basic_value_enum(),
-      ast::Literal::Nullptr => generator
-        .llvm_context
-        // FIXME: The type should be correct. Otherwise, we'll get a type mismatch error when compiling the LLVM IR.
-        .i8_type()
-        .ptr_type(inkwell::AddressSpace::Generic)
-        .const_null()
-        .as_basic_value_enum(),
-    })
+      ast::Literal::Char(value) => Some(
+        generator
+          .llvm_context
+          .i8_type()
+          // TODO: Is this cloning?
+          .const_int(*value as u64, false)
+          .as_basic_value_enum(),
+      ),
+      ast::Literal::Bool(value) => Some(
+        generator
+          .llvm_context
+          .bool_type()
+          // TODO: Is this cloning?
+          .const_int(*value as u64, false)
+          .as_basic_value_enum(),
+      ),
+      ast::Literal::String(value) => Some(
+        generator
+          .llvm_builder
+          .build_global_string_ptr(value.as_str(), "string_literal")
+          .as_basic_value_enum(),
+      ),
+      ast::Literal::Nullptr => Some(
+        generator
+          .llvm_context
+          // FIXME: The type should be correct. Otherwise, we'll get a type mismatch error when compiling the LLVM IR.
+          .i8_type()
+          .ptr_type(inkwell::AddressSpace::Generic)
+          .const_null()
+          .as_basic_value_enum(),
+      ),
+    }
   }
 }
 
@@ -988,17 +989,6 @@
 
     generator.llvm_function_buffer = Some(llvm_function);
 
-<<<<<<< HEAD
-    match &self.prototype {
-      ast::Type::Function(ast::FunctionType { .. }) => {
-        for (i, ref mut llvm_parameter) in llvm_function.get_param_iter().enumerate() {
-          let parameter_name = i.to_string();
-          llvm_parameter.set_name(parameter_name.as_str());
-        }
-      }
-      _ => unreachable!(),
-    };
-=======
     // FIXME: Still getting stack-overflow errors when using recursive functions (specially multiple of them at the same time). Investigate whether that's caused here or elsewhere.
     // Manually cache the function now to allow for recursive function calls.
     generator.llvm_cached_values.insert(
@@ -1018,7 +1008,6 @@
         x.1.lower(generator, cache);
         x.0.set_name(format!("param.{}", x.1 .0).as_str());
       });
->>>>>>> b1eb9c7e
 
     let llvm_entry_block = generator
       .llvm_context
@@ -1028,13 +1017,7 @@
 
     let yielded_result = self.body.lower(generator, cache);
 
-<<<<<<< HEAD
-    // TODO: This assertion shouldn't trigger to begin with due to type checking,
-    //        but if it does, make sure to display as much information as possible.
-    assert!(llvm_function.verify(true));
-=======
     generator.attempt_build_return(yielded_result);
->>>>>>> b1eb9c7e
 
     Some(llvm_function.as_global_value().as_basic_value_enum())
   }
@@ -1548,11 +1531,7 @@
     cache: &cache::Cache,
   ) -> inkwell::types::BasicTypeEnum<'ctx> {
     match ty {
-<<<<<<< HEAD
-      ast::Type::Primitive(primitive) => match primitive {
-=======
       ast::Type::Primitive(primitive_type) => match primitive_type {
->>>>>>> b1eb9c7e
         ast::PrimitiveType::Bool => self.llvm_context.bool_type().as_basic_type_enum(),
         ast::PrimitiveType::Int(size) => {
           // TODO: Should we handle unsigned integers here?
@@ -1573,7 +1552,6 @@
           .i8_type()
           .ptr_type(inkwell::AddressSpace::Generic)
           .as_basic_type_enum(),
-<<<<<<< HEAD
         ast::PrimitiveType::Float(float_kind) => {
           let llvm_float_type = match float_kind {
             ast::FloatSize::F16 => self.llvm_context.f16_type(),
@@ -1583,33 +1561,6 @@
           };
           llvm_float_type.as_basic_type_enum()
         }
-      },
-      ast::Type::Function(ast::FunctionType {
-        parameters,
-        return_type,
-        is_variadic,
-      }) => {
-        let llvm_parameter_types = parameters
-          .iter()
-          .map(|parameter_type| self.lower_type(parameter_type).into())
-          .collect::<Vec<_>>();
-
-        // TODO: Simplify code (find common ground between `void` and `basic` types).
-        if let Some(return_type) = return_type {
-          self
-            .lower_type(&return_type)
-            // TODO: Is `is_variadic` being copied?
-            .fn_type(llvm_parameter_types.as_slice(), *is_variadic)
-            .ptr_type(inkwell::AddressSpace::Generic)
-            .into()
-        } else {
-          self
-            .llvm_context
-            .void_type() // TODO: Is `is_variadic` being copied?
-            .fn_type(llvm_parameter_types.as_slice(), *is_variadic)
-            .ptr_type(inkwell::AddressSpace::Generic)
-            .into()
-=======
         // NOTE: The null primitive type is never lowered, only the nullptr value.
         ast::PrimitiveType::Null => unreachable!(),
       },
@@ -1632,7 +1583,6 @@
         // If the type has been cached previously, simply retrieve it.
         if let Some(llvm_cached_type) = self.llvm_cached_types.get(&target_key) {
           return llvm_cached_type.clone();
->>>>>>> b1eb9c7e
         }
 
         // Otherwise, lower and cache the target type.
